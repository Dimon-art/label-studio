--- conflicted
+++ resolved
@@ -21,14 +21,6 @@
     "url": "https://github.com/heartexlabs/label-studio/issues"
   },
   "homepage": "https://github.com/heartexlabs/label-studio#readme",
-<<<<<<< HEAD
-  "dependencies": {
-    "@heartex/datamanager": "file:../dm2",
-    "dexie": "^3.0.3",
-    "webpack": "^5.1.3"
-  },
-=======
->>>>>>> 67f190b6
   "devDependencies": {
     "css-loader": "^5.0.1",
     "node-fetch": "^2.6.1",
