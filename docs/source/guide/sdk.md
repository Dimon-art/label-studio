---
title: Label Studio Python SDK 
short: Python SDK 
type: guide
tier: all
order: 404
order_enterprise: 404
meta_title: Label Studio Python SDK 
meta_description: Overview information for the Label Studio Python SDK.
section: "Integrate & Extend"

---


<<<<<<< HEAD
The [**Label Studio Python SDK**](https://api.labelstud.io/api-reference/introduction/getting-started) allows you to seamlessly integrate Label Studio into your data science and machine learning pipelines.
=======
The [**Label Studio Python SDK**](https://api.labelstud.io/) allows you to seamlessly integrate Label Studio into your data science and machine learning pipelines.
>>>>>>> 37bd1ae1

The SDK provides a set of predefined classes and methods to interact with the Label Studio API directly from your Python scripts, making it easier to manage projects, import tasks, and handle annotations. 


## Benefits to using the Python SDK

- **Streamlined API Interactions**: The SDK simplifies API interactions with user-friendly Python methods and classes.
- **Integration**: Easily integrate Label Studio actions into your existing data science workflows.
- **Automation**: Automate repetitive tasks such as project creation, task imports, and data exports.
- **Enhanced Data Preparation**: Use filters and custom configurations to prepare and manage data efficiently, ensuring high-quality annotations.
- **Asynchronous Operations**: Perform asynchronous data operations for better performance and handling of large datasets.


## Start using the Label Studio Python SDK

1. Install the SDK:
   `pip install label-studio-sdk`
2. In your Python script, do the following:
   - Import the SDK.
   - Define your API key and Label Studio URL. The API key is available from your [**Account & Settings** page](user_account#Access-token).
   - Connect to the API.
```python
# Define the URL where Label Studio is accessible and the API key for your user account
LABEL_STUDIO_URL = 'http://localhost:8080'
API_KEY = 'd6f8a2622d39e9d89ff0dfef1a80ad877f4ee9e3'

# Import the SDK and the client module
from label_studio_sdk.client import LabelStudio

# Connect to the Label Studio API and check the connection
ls = LabelStudio(base_url=LABEL_STUDIO_URL, api_key=API_KEY)
```

## SDK versions and compatibility

In June 2024, we released SDK 1.0. The previous SDK (version <1) is deprecated and no longer supported. We recommend upgrading to [the latest version](https://github.com/HumanSignal/label-studio-sdk). 

If you still want to use the older version, you can install it using `pip install "label-studio-sdk<1"`. 

You can also check out an older branch version in the GitHub repository:

```sh
git clone https://github.com/HumanSignal/label-studio-sdk.git
cd label-studio-sdk
git checkout previous-version
```

Or you can simply modify you code to change the import stream as follows:

```python
from label_studio_sdk import Client
from label_studio_sdk.data_manager import Filters, Column, Operator, Type
from label_studio_sdk._legacy import Project
```

If you're looking for the documentation for the older version, you can find it [here](https://labelstud.io/sdk/).


## Resources and links

* [**Getting started with the Python SDK**](https://api.labelstud.io/api-reference/introduction/getting-started) - This will lead you through several basic tasks using the SDK. 
* [**API reference**](https://api.labelstud.io/api-reference/introduction/getting-started) - This is our reference for all available Label Studio API requests and parameters. 
* [**Label Studio Python Library README**](https://github.com/HumanSignal/label-studio-sdk) - This includes getting started information and more code examples.  
* [**5 Tips and Tricks for Label Studio’s API and SDK**](https://labelstud.io/blog/5-tips-and-tricks-for-label-studio-s-api-and-sdk/) - This provides additional user guidance and more examples.
<|MERGE_RESOLUTION|>--- conflicted
+++ resolved
@@ -12,11 +12,7 @@
 ---
 
 
-<<<<<<< HEAD
 The [**Label Studio Python SDK**](https://api.labelstud.io/api-reference/introduction/getting-started) allows you to seamlessly integrate Label Studio into your data science and machine learning pipelines.
-=======
-The [**Label Studio Python SDK**](https://api.labelstud.io/) allows you to seamlessly integrate Label Studio into your data science and machine learning pipelines.
->>>>>>> 37bd1ae1
 
 The SDK provides a set of predefined classes and methods to interact with the Label Studio API directly from your Python scripts, making it easier to manage projects, import tasks, and handle annotations. 
 
