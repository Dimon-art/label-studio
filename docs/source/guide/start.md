--- conflicted
+++ resolved
@@ -2,15 +2,9 @@
 title: Start Label Studio
 type: guide
 tier: opensource
-<<<<<<< HEAD
-order: 10
-order_enterprise: 0
-meta_title: Start Commands for Label Studio
-=======
 order: 78
 order_enterprise: 0
 meta_title: Start commands for Label Studio
->>>>>>> 84005775
 meta_description: Documentation for starting Label Studio and configuring the environment to use Label Studio with your machine learning or data science project. 
 section: "Install"
 ---
