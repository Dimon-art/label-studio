---
title: Import data
type: guide
order: 101
---

## Images

### Local storage

Assume you have a folder `path/to/my/images` with images on your local machine. To annotate them, simply run:

```bash
label-studio start my-project --init --input-path=path/to/my/images --input-format=image-dir --allow-serving-local-files --template image_bbox 
```

### Remote storage

Assume you have a list of image URLs. First place them in a single file `images.txt`:

```txt
https://my.domain.com/image1.jpg
https://my.domain.com/image2.jpg
https://my.domain.com/image3.jpg
```

Open the Label Studio app. On the **Setup** page, choose any of Audio annotation projects. Go to the **Import** page. Drag-n-drop `images.txt` or select it via import dialog.

### Cloud storage

Assume you have GCP or S3 bucket you want to connect to stream your images from there. Read more [here](/guide/storage.html) how to connect common cloud storages.


## Text files

Create file `texts.json`: 

```json
[
{"text":  "1st text"},
{"text":  "2nd text"},
{"text":  "3rd text"}
]
```

Then import that file via Label Studio UI on **Import** page.


## Audios

### Local storage

Assume you have a folder `path/to/my/audios` with audio files on your local machine. To annotate them, simply run:

```bash
label-studio start my-project --init --input-path=path/to/my/audios --input-format=audio-dir --allow-serving-local-files --template audio_transcribe
```

### Remote storage

Assume you have a list of audio URLs. First place them in a single file `audios.txt`:

```txt
https://my.domain.com/audio1.jpg
https://my.domain.com/audio2.jpg
https://my.domain.com/audio3.jpg
```

Open the Label Studio app. On the **Setup** page, choose any of Audio annotation projects. Go to the **Import** page. Drag-n-drop `audios.txt` or select it via import dialog.

### Cloud storage

Assume you have GCP or S3 bucket you want to connect to stream your images from there. Read more [here](/guide/storage.html) how to connect common cloud storages.



## Time Series

### Local storage

Assume you have a folder `path/to/my/timeseries` on your local machine, containing multiple `.csv` files (one [CSV formatted file](/templates/time_series.html) per each time series excerpt). 

To annotate all of them, run Label Studio app and choose any of Time Series annotation projects on **Setup** page.

Make sure that label config attributes match existed column names and formats in your CSV files (read more [here](/templates/time_series.html)).

Drag-n-drop or select all your CSV files via UI import dialog on **Import** page.

### Remote storage

Assume you have a list of time series data stored in a separate CSV files on a remote host. First place them in a single file `time-series.txt`:

```txt
https://my.domain.com/time-series1.csv
https://my.domain.com/time-series2.csv
https://my.domain.com/time-series3.csv
```

Open the Label Studio app. 

On the **Setup** page, choose any of Time Series annotation projects. 

Make sure that label config attributes match existed column names and formats in your CSV files (read more [here](/templates/time_series.html)).

Go to the **Import** page. Drag-n-drop `time-series.txt` or select it via import dialog.

### Cloud storage

Assume you have GCP or S3 bucket you want to connect to stream your images from there. Read more [here](/guide/storage.html) how to connect common cloud storages.


## How to import preannotations

Besides raw data like images, texts, audios or time series, you can also import _preannotations_ - prebuilt annotations typically coming from machine learning model predictions.
To do this, you need to create import data using the [Label Studio input JSON format](#Basic-format).

For example, if you're going to use image annotation with bounding boxes (e.g. by selecting `--template image_bbox`), here how the `input.json` file with a single image looks like:

```yaml
# here only one task is presented - you can expand the list
[{
  "data": {
    # "image_url" follows label config's attribute <Image value="$image_url" ...
    "image_url": "https://my.domain.com/image1.jpg",
  },
  # "predictions" contain list of different preannotations for the current task
  "predictions": [{
    # "result" contains list of bounding boxes
    "result": [{
        # "from_name" follows label config's attribute <RectangleLabels name="label" ...
        "from_name": "label",
        # "to_name" follows label config's attribute <Image name="image" ...
        "to_name": "image",
        "type": "rectanglelabels",
        "original_width": 600,
        "original_height": 403,
        "image_rotation": 0,
        "value": {
            # Bounding box data - values are in percentages of image width/height!
            "x": 16.09,
            "y": 27.71,
            "width": 33.90,
            "height": 42.28,
            "rotation": 0,
            "rectanglelabels": [
                "Airplane"
            ]
        },
        # "score" per one bounding box is used to sort them in UI
        "score": 0.87
    }],
    # overall score could be used to make active-learning style data sampling
    "score": 0.95
  }]
}]
```

For the wide range of different data types / formats, please address [Label Studio input JSON format section.](#Basic-format)

## Basic format

Label Studio expects the JSON-formatted list of _tasks_ as input. Each _task_ is a dictionary-like structure, with some specific keys reserved for internal use:

* **data** - task body is represented as a dictionary `{"key": "value"}`. It is possible to store any number of key-value pairs within task data, but there should be _source keys_ defined by [label config](/guide/setup.html#Labeling-config) (i.e. what is defined by object tag's attribute `value="$key"`).
    Depending on the object tag type, field values are interpreted differently:
    - `<Text value="$key">`: `value` is taken as plain text
    - `<HyperText value="$key">`: `value` is a HTML markup
    - `<HyperText value="$key" encoding="base64">`: `value` is a base64 encoded HTML markup
    - `<Audio value="$key">`: `value` is taken as a valid URL to audio file
    - `<AudioPlus value="$key">`: `value` is taken as a valid URL to an audio file with CORS policy enabled on the server side
    - `<Image value="$key">`: `value` is a valid URL to an image file
    - `<TimeSeries value="$key">`: `value` is a valid URL to an CSV/TSV file if `valueType="url"` otherwise it should be JSON dict with column-arrays `"value": {"first_column": [...], ...}` if `valueType="json"`
* (optional) **id** - integer task ID
* (optional) **completions** - list of output annotation results, where each result is saved using [Label Studio's completion format](/guide/export.html#completions). You can import annotation results in order to use them in consequent labeling task.
* (optional) **predictions** - list of model prediction results, where each result is saved using [Label Studio's prediction format](/guide/export.html#predictions). Importing predictions is useful for automatic task prelabeling & active learning & exploration.

> Note: in case `"data"` field is missing in imported task object, the whole task body is interpreted as `task["data"]`, i.e. `[{"my_key": "my_value"}]` will be internally converted to `[{"data": {"my_key": "my_value"}}]`


#### Example

Here is an example of a config and tasks list composed of one element, for text classification project:

```html
<View>
  <Text name="message" value="$my_text"/>
  <Choices name="sentiment_class" toName="message">
    <Choice value="Positive"/>
    <Choice value="Neutral"/>
    <Choice value="Negative"/>
  </Choices>
</View>

```

```yaml
[{
  # "id" is a reserved field, avoid using it when importing tasks
  "id": 123,

  # "data" requires to contain "my_text" field defined by labeling config,
  # and can optionally include other fields
  "data": {
    "my_text": "Opossum is great",
    "ref_id": 456,
    "meta_info": {
      "timestamp": "2020-03-09 18:15:28.212882",
      "location": "North Pole"
    } 
  },

  # completions are the list of annotation results matched labeling config schema
  "completions": [{
    "result": [{
      "from_name": "sentiment_class",
      "to_name": "message",
      "type": "choices",
      "value": {
        "choices": ["Positive"]
      }
    }]
  }],

  # "predictions" are pretty similar to "completions" 
  # except that they also include some ML related fields like prediction "score"
  "predictions": [{
    "result": [{
      "from_name": "sentiment_class",
      "to_name": "message",
      "type": "choices",
      "value": {
        "choices": ["Neutral"]
      }
    }],
  # score is used for active learning sampling mode
    "score": 0.95
  }]
}]
```

## Other supported formats

There are a few possible ways to import data files to your labeling project:

 - Start Label Studio without specifying input path and then import through the web interfaces available at [http://localhost:8080/import](http://localhost:8080/import)

 - Initialize Label Studio project and directly specify the paths, e.g. `label-studio init --input-path my_tasks.json --input-format json`

The `--input-path` argument points to a file or a directory where your labeling tasks reside. By default it expects [JSON-formatted tasks](tasks.html#JSON), but you can also specify all other formats listed bellow by using `--input-format` option.

### JSON

```bash
label-studio init --input-path=my_tasks.json
```

`tasks.json` contains tasks in a [basic Label Studio JSON format](tasks.html#Basic-format)

### Directory with JSON files

```bash
label-studio init --input-path=dir/with/json/files --input-format=json-dir
```

Instead of putting all tasks into one file, you can split your input data into several _tasks.json_, and specify the directory path. Each JSON file contains tasks in a [basic Label Studio JSON format](tasks.html#Basic-format).

> Note: that if you add more files into the directory then you need to restart Label Studio server.

### CSV / TSV

When CSV / TSV formatted text file is used, column names are interpreted as task data keys: 
```csv
my_text,optional_field
this is a first task,123
this is a second task,456
```

> Note: Currently CSV / TSV files could be imported only in UI.

> Note: If your config has one TimeSeries instance then CSV/TSV will be interpreted as time series data while import. This CSV/TSV will be hosted as a resource file. The LS will create a task automatically with a proper link to the uploaded CSV/TSV.

### Plain text

```bash
label-studio init my-project --input-path=my_tasks.txt --input-format=text --label-config=config.xml
```

In a typical scenario, you may use only one input data stream (or in other words only one [object tag](/tags) specified in label config). In this case, you don't need to use JSON format, but simply write down your values in a plain text file, line by line, e.g.

```text
this is a first task
this is a second task
```

### Directory with plain text files

```bash
label-studio init my-project --input-path=dir/with/text/files --input-format=text-dir --label-config=config.xml
```

You can split your input data into several plain text files, and specify the directory path. Then Label Studio scans each file line-by-line, creating one task per line. Each plain text file is formatted the same as above.

### Directory with image files

```bash
label-studio init my-project --input-path=dir/with/images --input-format=image-dir --label-config=config.xml --allow-serving-local-files
```

> WARNING: "--allow-serving-local-files" is intended to use only for locally running instances: avoid using it for remote servers unless you are sure what you're doing.

You can point to a local directory, which is scanned recursively for image files. Each file is used to create one task. Since Label Studio works only with URLs, a web link is created for each task, pointing to your local directory as follows:

```
http://<host:port>/data/filename?d=<path/to/the/local/directory>
```

Supported formats are: `.png` `.jpg` `.jpeg` `.tiff` `.bmp` `.gif`

### Directory with audio files

```bash
label-studio init my-project --input-path=my/audios/dir --input-format=audio-dir --label-config=config.xml --allow-serving-local-files
```

> WARNING: "--allow-serving-local-files" is intended to use only for locally running instances: avoid using it for remote servers unless you are sure what you're doing.

You can point to a local directory, which is scanned recursively for audio files. Each file is used to create one task. Since Label Studio works only with URLs, a web link is created for each task, pointing to your local directory as follows:

```
http://<host:port>/data/filename?d=<path/to/the/local/directory>
```

Supported formats are: `.wav` `.aiff` `.mp3` `.au` `.flac`

### Upload resource files on Import page

For label configs with one data key (e.g.: one input image) Label Studio supports a file uploading via GUI, just drag & drop your files (or select them from file dialog) on "Import" page. This option is suitable for limited file number.     


## Import using API

<<<<<<< HEAD
Use API to import tasks in [Label Studio basic format](tasks.html#Basic-format) if for any reason you can't access either a local filesystem nor Web UI (e.g. if you are creating a data stream)

```bash
curl -X POST -H Content-Type:application/json http://localhost:8080/api/project/import \
--data "[{\"my_key\": \"my_value_1\"}, {\"my_key\": \"my_value_2\"}]"
```

## Retrieve tasks using API

You can retrieve project settings including total task count using API in JSON format: 

```json   
http://<host:port>/api/project
```

Response example: 

```json
{
  ... 
  "task_count": 3,
  ...
}
```

To get tasks with pagination in JSON format:

```
http://<host:port>/api/tasks?page=1&page_size=10&order={-}[id|completed_at]
```

Response example:
 
```json
[
  {
    "completed_at": "2020-05-29 03:31:15", 
    "completions": [
      {
        "created_at": 1590712275, 
        "id": 10001, 
        "lead_time": 4.0, 
        "result": [ ... ]
      }
    ], 
    "data": {
      "image": "s3://htx-dev/dataset/training_set/dogs/dog.102.jpg"
    }, 
    "id": 2, 
    "predictions": []
  }
]
```
=======
Import your data using server API. Check [API page](api.html) for more details.
>>>>>>> 4688a36a
<|MERGE_RESOLUTION|>--- conflicted
+++ resolved
@@ -339,60 +339,4 @@
 
 ## Import using API
 
-<<<<<<< HEAD
-Use API to import tasks in [Label Studio basic format](tasks.html#Basic-format) if for any reason you can't access either a local filesystem nor Web UI (e.g. if you are creating a data stream)
-
-```bash
-curl -X POST -H Content-Type:application/json http://localhost:8080/api/project/import \
---data "[{\"my_key\": \"my_value_1\"}, {\"my_key\": \"my_value_2\"}]"
-```
-
-## Retrieve tasks using API
-
-You can retrieve project settings including total task count using API in JSON format: 
-
-```json   
-http://<host:port>/api/project
-```
-
-Response example: 
-
-```json
-{
-  ... 
-  "task_count": 3,
-  ...
-}
-```
-
-To get tasks with pagination in JSON format:
-
-```
-http://<host:port>/api/tasks?page=1&page_size=10&order={-}[id|completed_at]
-```
-
-Response example:
- 
-```json
-[
-  {
-    "completed_at": "2020-05-29 03:31:15", 
-    "completions": [
-      {
-        "created_at": 1590712275, 
-        "id": 10001, 
-        "lead_time": 4.0, 
-        "result": [ ... ]
-      }
-    ], 
-    "data": {
-      "image": "s3://htx-dev/dataset/training_set/dogs/dog.102.jpg"
-    }, 
-    "id": 2, 
-    "predictions": []
-  }
-]
-```
-=======
 Import your data using server API. Check [API page](api.html) for more details.
->>>>>>> 4688a36a
