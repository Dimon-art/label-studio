--- conflicted
+++ resolved
@@ -4,30 +4,18 @@
 tier: enterprise
 type: guide
 order: 0
-<<<<<<< HEAD
-order_enterprise: 215
-meta_title: Semantic search with datasets
-meta_description: Use semantic search to refine your datasets. 
-=======
 order_enterprise: 210
 meta_title: Data Discovery search and filtering in Label Studio 
 meta_description: Use filters, natural language search, and similarity search to refine your datasets. 
->>>>>>> 84005775
 date: 2023-08-23 12:18:50
 section: "Data Discovery"
 ---
 
 Once your dataset is created, you will want to add records to projects as tasks. For some projects, this might be the complete dataset. But in most cases you will likely want to select a subset of data based on certain criteria. 
 
-<<<<<<< HEAD
-Search using natural language strings. Enter your search into the field above the the dataset. 
-
-![Animated gif showing search in action](/images/data_discovery/semantic_search.gif)
-=======
 If your dataset consists of several thousand unstructured items, then manually sorting, categorizing, and structuring that data can take a significant amount of time and effort. Instead, you can use Label Studio's AI-powered search capabilities to refine your datasets. 
 
 Label studio provides several search mechanisms:
->>>>>>> 84005775
 
 * **Natural language searching** - Also known as "semantic searching." Use keywords and phrases to explore your data. 
 * **Similarity searching** - Select one or more records and then sort the data based on semantic similarity to your selections. 
@@ -113,7 +101,3 @@
 Once you have refined your dataset, you can create tasks by [exporting dataset records to a project](dataset_manage#Create-project-tasks-from-a-dataset).   
 
 
-<<<<<<< HEAD
-![Screenshot of the button to add tasks to project](/images/data_discovery/add_tasks.png)
-=======
->>>>>>> 84005775
