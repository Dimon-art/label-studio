---
<<<<<<< HEAD
title: Annotation agreement and how it is calculated
short: Annotation agreement matrix
=======
title: Task agreement and how it is calculated
short: Task agreement
>>>>>>> 6d09989a
tier: enterprise
type: guide
order: 0
order_enterprise: 307
meta_title: Data Labeling Statistics
meta_description: Label Studio Enterprise documentation about task agreement, annotator consensus, and other data annotation statistics for data labeling and machine learning projects.
section: "Review & Measure Quality"
---

Label Studio Enterprise Edition includes various annotation and labeling statistics. The open source Community Edition of Label Studio does not perform these statistical calculations. If you're using Label Studio Community Edition, see <a href="https://labelstud.io/guide/label_studio_compare.html">Label Studio Features</a> to learn more.

Annotation statistics help you determine the quality of your dataset, its readiness to be used to train models, and assess the performance of your annotators and reviewers.


## Task agreement

Task agreement shows the consensus between multiple annotators when labeling the same task. There are several types of task agreement in Label Studio Enterprise:
- a per-task agreement score, visible on the Data Manager page for a project. This displays how well the annotations on a particular task match across annotators. 
- an inter-annotator agreement matrix, visible on the Members page for a project. This displays how well the annotations from specific annotators agree with each other in general, or for specific tasks. 

You can also see how the annotations from a specific annotator compare to the prediction scores for a task, or how they compare to the ground truth labels for a task.

For more about viewing agreement in Label Studio Enterprise, see [Verify model and annotator performance](quality.html#Verify-model-and-annotator-performance).


### Configure task agreement settings for a project

To configure task agreement settings for a project, go to the project **Settings** page and select **Quality**. From here you can configure several the following:

* Select which agreement metric to use. The default metric is the [basic matching function](#Basic-matching-function). 
* Set a low agreement threshold. 

    A low agreement threshold  ensures that a task cannot be marked complete until it meets a minimum agreement threshold. 
* Customize the weight of different labels when calculating agreement. 

For more information, see [Project settings - Task agreement](project_settings_lse#task-agreement). 

## Agreement method

The agreement method defines how [agreement scores](stats.html#Agreement-score) across all annotations for a task are combined to form a single inter-annotator agreement score. Label Studio uses the mean average of all inter-annotation agreement scores for each annotation pair as the final task agreement score. 

Review the diagram for a full explanation:
<div style="text-align:center"><img alt="Diagram showing annotations are collected for each task, agreement scores are computed for each pair, the resulting scores are averaged for a task." src="/images/stats-no_grouping.png"/></div>

### Example
One annotation that labels the text span "Excellent tool" as "positive", a second annotation that labels the span "tool" as "positive", and a third annotation that labels the text span "tool" as "negative".
<br/><div style="text-align:center"><img alt="diagram showing example labeling scenario duplicated in surrounding text" src="/images/stats-agreement-example.png"/></div>

The agreement score for the first two annotations is 50%, based on the intersection of the text spans. The agreement score comparing the second annotation with the third annotation is 0%, because the same text span was labeled differently. 

The task agreement conditions use a threshold of 40% to group annotations based on the agreement score, so the first and second annotations are matched with each other, and the third annotation is considered mismatched. In this case, task agreement exists for 2 of the 3 annotations, so the overall task agreement score is 67%.

## Agreement score

Depending on the type of labeling that you perform, you can select a different type of agreement metric to use to calculate the agreement score used in task agreement statistics. See how to [Define the agreement metric for annotation statistics](setup_project.html#Define-the-matching-function-for-annotation-statistics). 

The agreement score assesses the similarity of annotations for a specific task.

### Available agreement metrics

The following table lists the agreement metrics available in Label Studio Enterprise. If you want to use a different agreement metric, you can [create a custom agreement metric](custom_metric.html).

| Agreement Metric | Tag | Labeling Type | Description |
| --- | --- | --- | --- | 
| [Basic matching function](#Basic-matching-function) | All tags | All types | Performs the default evaluation function for each control tag. |
| [Exact matching](#Exact-matching) | All tags | All types | Evaluates whether annotation results exactly match, ignoring any label weights. |
| [Custom agreement metric](custom_metric.html) | All tags | All types | Performs the evaluation function that you define. See [create a custom agreement metric](custom_metric.html). |
| [Exact matching choices](#Exact-matching-choices-example) | Choices | Categorical, Classification | Evaluates whether annotations exactly match, considering label weights. | 
| [Choices per span region](#Exact-matching-choices-example) | Choices | Categorical, Classification | Evaluates whether specific choices applied to specific text spans match. | 
| [Choices per hypertext span region](#Exact-matching-choices-example) | Choices | Categorical, Classification | Evaluates whether specific choices applied to specific hypertext spans match. |
| [Choices per bbox region](#Exact-matching-choices-example) | Choices | Bounding Boxes, Categorical, Classification | Evaluates whether specific choices applied to specific bounding box regions match. |  
| [Precision on Choices per bbox region](#Precision-example) | Choices | Bounding Boxes, Categorical, Classification | Evaluates the precision of specific choices applied to specific bounding box regions. |   
| [Recall on Choices per bbox region](#Recall-example) | Choices | Bounding Boxes, Categorical, Classification | Evaluates the recall of specific choices applied to specific bounding box regions. |   
| [F1 on Choices per bbox region](#F1-score-example) | Choices | Bounding Boxes, Categorical, Classification | Evaluates the F1, or F-score, of specific choices applied to specific bounding box regions. |
| [Choices per polygon region](#Exact-matching-choices-example) | Choices | Polygons, Categorical, Classification | Evaluates whether specific choices applied to specific polygon regions match. |   
| [Precision on Choices per polygon region](#Precision-example) | Choices | Polygons, Categorical, Classification |  Evaluates the precision of specific choices applied to specific polygon regions. |   
| [Recall on Choices per polygon region](#Recall-example) | Choices | Polygons, Categorical, Classification | Evaluates the recall of specific choices applied to specific polygon regions. | 
| [F1 on Choices per polygon region](#F1-score-example) | Choices | Polygons, Categorical, Classification | Evaluates the F1, or F-score, of specific choices applied to specific polygon regions. |
| [Intersection over 1D regions](#Intersection-over-one-dimension-example) | Labels | Semantic Segmentation, Named Entity Recognition | Evaluates whether two given one-dimensional labeled regions have points in common. | 
| [Percentage of matched spans by IOU w.r.t threshold](#Intersection-over-union-with-threshold) | Labels | Semantic Segmentation, Named Entity Recognition | Evaluates the percentage by which two given labeled regions overlap compared to the union (IOU) of the regions, and compare the IOU to a threshold.
| [Common subtree matches](#Common-matches-taxonomy-example) | Taxonomy | Categorization, Classification | Evaluates common subtree matches for a taxonomy of choices. |
| [Common labels matches](#Common-matches-taxonomy-example) | Taxonomy | Categorization, Classification, Named Entity Recognition | Evaluates common label matches for a taxonomy of labels assigned to regions. | 
| [Intersection over 1D spans without labels](#Intersection-over-one-dimension-example) | Region | Image Segmentation, Computer Vision | Evaluates whether two given one-dimensional regions have points in common. |
| [Percentage of matched spans without labels by IOU w.r.t threshold](#Intersection-over-union-with-threshold) | Region | Image Segmentation, Object Detection | Evaluates the percentage by which two given regions overlap compared to the union (IOU) of the regions, and compare the IOU to a threshold.|
| [Text edit distance](#Edit-distance-algorithm-example) | TextArea | Transcription | Uses the edit distance algorithm to calculate how dissimilar two text annotations are to one another. | 
| [Text edit distance per span region](#Edit-distance-algorithm-example) | TextArea | Text | Uses the edit distance algorithm to calculate how dissimilar two text spans are to one another. |
| [Text edit distance per span region](#Edit-distance-algorithm-example), with percentage of matched spans by [IOU w.r.t threshold](#Intersection-over-Union-example) | TextArea | Text | Uses the edit distance algorithm to calculate how dissimilar two text spans are to one another, then calculate the percentage of overlap compared to the union (IOU) of matching spans and compare the IOU to a threshold. |
| [Text edit distance per hypertext span region](#Edit-distance-algorithm-example), with percentage of matched spans by [IOU w.r.t threshold](#Intersection-over-Union-example) | TextArea | Hypertext | Uses the edit distance algorithm to calculate how dissimilar two text spans are to one another, then calculate the intersection over union (IOU) for the percentage of matching spans and compare the IOU to a threshold. |
| [Text edit distance per bbox region](#Edit-distance-algorithm-example) | TextArea | Optical character recognition (OCR) with bounding boxes | Uses the edit distance algorithm to calculate how dissimilar two text areas are to each other for each bounding box region they are associated with. | 
| [Text edit distance per polygon region](#Edit-distance-algorithm-example) | TextArea | OCR with polygons | Uses the edit distance algorithm to calculate how dissimilar two text areas are to each other for each polygonal region they are associated with. |
| [OCR distance](#Edit-distance-algorithm-example) | Rectangle | Optical Character Recognition | Uses the [edit distance algorithm](#Edit-distance-algorithm-example) to calculate how dissimilar two text areas are to each other for each rectangular region they are associated with. |
| [Intersection over HTML spans](#Intersection-over-one-dimension-example) | HyperTextLabels | HTML | Evaluates whether two given hypertext spans have points in common. |
| [Percentage of matched spans by IOU w.r.t threshold](#Intersection-over-union-with-threshold) |  HyperTextLabels | HTML | Evaluates the percentage by which two given hypertext regions overlap compared to the union (IOU) of the regions, and compare the IOU to a threshold. |
| [Intersection over Paragraphs](#Intersection-over-one-dimension-example) | ParagraphLabels | Dialogue, Text | Evaluates whether two given one-dimensional paragraph-labeled spans have points in common. |
| [Percentage of matched spans by IOU w.r.t threshold](#Intersection-over-union-with-threshold) | ParagraphLabels | Dialogue, Text | Evaluates the percentage by which two given paragraph-labeled regions overlap compared to the union (IOU) of the regions, and compare the IOU to a threshold. |
| [Average precision for ranking](#Precision-example) | Ranker | All types | Calculates the precision for the ranking. |
| [IOU for bounding boxes](#Intersection-over-Union-example) | RectangleLabels | Object Detection, Semantic Segmentation | Evaluates the overlap compared to the union (IOU) of two bounding box regions. |
| [Precision](#Precision-example) at specific [IOU threshold](#Intersection-over-union-with-threshold) for bounding boxes | RectangleLabels | Object Detection, Semantic Segmentation | Evaluates the overlap compared to the union (IOU) of two bounding box regions, then computes the precision for the values above a threshold. |
| [Recall](#Recall-example) at specific [IOU threshold](#Intersection-over-union-with-threshold) for bounding boxes | RectangleLabels | Object Detection, Semantic Segmentation | Evaluates the overlap compared to the union (IOU) of two bounding box regions, then computes the recall for the values above a threshold. |
| [F1 score](#F1-score-example) at specific [IOU threshold](#Intersection-over-union-with-threshold) for bounding boxes | RectangleLabels | Object Detection, Semantic Segmentation | Evaluates the overlap compared to the union (IOU) of two bounding box regions, then computes the F1-score for the values above a threshold. |
| [IOU for polygons](#Intersection-over-Union-example) | PolygonLabels | Object Detection, Semantic Segmentation | Evaluates the overlap compared to the union (IOU) of two polygonal regions. | 
| [Precision](#Precision-example) at specific [IOU threshold](#Intersection-over-union-with-threshold) for polygons | PolygonLabels | Object Detection, Semantic Segmentation | Evaluates the overlap compared to the union (IOU) of two polygonal regions, then computes the precision for the values above a threshold. |
| [Recall](#Recall-example) at specific [IOU threshold](#Intersection-over-union-with-threshold) for polygons | PolygonLabels | Object Detection, Semantic Segmentation | Evaluates the overlap compared to the union (IOU) of two polygonal regions, then computes the recall for the values above a threshold. |
| [F1 score](#F1-score-example) at specific [IOU threshold](#Intersection-over-union-with-threshold) for polygons | PolygonLabels | Object Detection, Semantic Segmentation | Evaluates the overlap compared to the union (IOU) of two polygonal regions, then computes the F1-score for the values above a threshold. |
| [KeyPoint agreement metric](#Intersection-over-one-dimension-example) | KeyPointLabels | Computer Vision | Evaluates whether key point annotations match. |
| [Intersection over 1D timeseries spans](#Intersection-over-one-dimension-example) | TimeSeriesLabels | Time Series | Evaluates whether two given one-dimensional time series spans have points in common. |
| [Exact matching pairwise comparison](#Exact-matching-choices-example) | Pairwise | Comparison | Evaluates whether the results exactly match. | 
| [Exact matching rating](#Exact-matching-choices-example) | Rating | Evaluation, Rating | Evaluates the ratings assigned to tasks exactly match. |

### Basic matching function

Performs the default evaluation function for each control tag. For example for `TextArea` tag `Edit distance` metric is used.

### Exact matching

For example, for two given annotations `x` and `y`, an agreement metric that performs a naive comparison of the results works like the following:
- If both `x` and `y` are empty annotations, the agreement score is `1`.
- If `x` and `y` share no similar points, the agreement score is `0`. 
- If different labeling types are used in `x` and `y`, the partial agreement scores for each data labeling type are averaged.

### Exact matching choices example
For data labeling tasks where annotators select a choice, such as image or text classification, or data labeling tasks where annotators select a rating, you can select the `Exact matching choices` agreement metric. For this function, the agreement score for two given task annotations `x` and `y` is computed as follows:
- If `x` and `y` are the same choice, the agreement score is `1`. 
- If `x` and `y` are different choices, the agreement score is `0`.

When calculating agreement between selected choices conditional on a specific region, such as when `perRegion="true"` attribute is specified for the `<Choices>` tag, corresponding choice agreement is multiplied with region agreements. 

For example, [calculating intersection over union](#Intersection-over-Union-example) with two bounding boxes and corresponding choice selections:
* The IoU for the bounding box annotations results in an agreement score of 0.9.
* The conditional choices selected do not match, so that agreement score is 0. 
* As a result, the final agreement score for these two annotations is 0 (0.9 * 0 = 0).

### Edit distance algorithm example 

For data labeling tasks where annotators transcribe text in a text area, the resulting annotations contain a list of text. 

You can select agreement metrics based on the [intersection over one-dimensional text spans](#Intersection-over-one-dimension-example) such as splitting the text area by words or characters, or using an [edit distance algorithm](https://en.wikipedia.org/wiki/Edit_distance). Decide what method to use to calculate the agreement score based on your use case and how important precision is for your data labels.

The agreement score for two given task annotations `x` and `y` is computed as follows:
- The list of text items in each annotation is indexed, such that `x = [x1, x2, ..., xn]` and similarly, `y = [y1, y2, ..., yn]`.  
- For each aligned pair of text items across the two annotations `(x1, y1)` the similarity of the text is calculated.
- For each unaligned pair, for example, when one list of text is longer than the other, the similarity is zero. 
- The similarity scores are averaged across all pairs, and the result is the agreement score for the task.

The following **text edit distance** algorithms are available:
- Levenshtein
- Damerau-Levenshtein
- Hamming
- MLIPNS
- Jaro-Winkler
- Strcmp95
- Needleman-Wunsch
- Smith-Waterman

### Intersection over Union example

The Intersection over Union (IoU) metric compares the area of overlapping regions, such as bounding boxes, polygons or textual / time series one-dimensional spans with the overall area, or union, of the regions.

For example, for two annotations `x` and `y` containing either bounding boxes or polygons, the following calculation occurs:
- LSE identifies whether any regions overlap across the two annotations. Overlapping can be only considered with matched labels.
- For each pair of overlapping regions across the annotations, the area of the overlap, or intersection `aI` is compared to the combined area `aU` of both regions, referred to as the union of the regions: `aI` ÷ `aU`
- The average of `aI` ÷ `aU` for each pair of regions is used as the IoU calculation for a pair of annotations, or each IoU calculation for eadch label or region is used. 
For example, if there are two bounding boxes for each `x` and `y` annotations, the agreement of `x` and `y` = ((`aI` ÷ `aU`) + (`aI` ÷ `aU`)) ÷2 .

#### Intersection over union with text

For data labeling tasks where annotators assign specific labels to text spans in **text**, **hypertext**, or **paragraphs of dialogue**, the agreement score is calculated by comparing the intersection of annotations over the result spans, normalized by the length of each span.

For two given task annotations `x` and `y`, the agreement score formula is `m(x, y) = spans(x) ∩ spans(y)`
- For text annotations, the span is defined by the `start` and `end` keys.
- For hypertext annotations, the span is defined by the `startOffset` and `endOffset` keys. 
- For paragraphs of dialogue annotations, the span is defined by the `startOffset` and `endOffset` keys. 

#### Intersection over union with other metrics 
The IoU metric can be combined with other metrics. Several metrics in Label Studio Enterprise use IoU to establish initial agreement across annotations, then computes the [precision](#precision-example), [recall](#recall-example), or [F1-score](#f1-score-example) for the IoU values above a specific threshold. Text IoU can also include the [edit distance algorithm](#edit-distance-algorithm-example).

### Intersection over union with threshold

You can use IoU with a threshold to calculate agreement. With a threshold you can consider only the regions that are most similar to each other. 

In this case, the [same IoU metric](#Intersection-over-Union-example) of `aI` ÷ `aU` is calculated, but only the percentage of those above a threshold, say 0.5, are considered for the final agreement score. For example:

IoU for regions x1 and y1: `aI` ÷ `aU` = 0.99
IoU for regions x2 and y2: `aI` ÷ `aU` = 0.34
IoU for regions x3 and y3: `aI` ÷ `aU` = 0.82

Number of region pairs with IoU above the threshold of 0.5 = 2 of 3 

Agreement of `x` and `y` = 0.66

### Intersection over one dimension example

The intersection over one dimension metric is similar to the exact matching choices. This metric evaluates whether two given spans or regions have points in common. 

For example, for given one dimensional annotations `x` and `y`, identify whether any points are common between the annotations:
- Identify the list of points for annotation `x` and the list of points for annotation `y`.
- Compare the two lists. 
- Compare the total number of points in common against the total number of points, for example, 8 common points and 10 total points across the annotations.
- The resulting comparison is the agreement score for the annotations. For example, `0.80`.

### Precision example

For a given set of annotations, this agreement metric compares the number of true positives with the total number of positive results from the annotations. 

Precision is calculated for IoU with a threshold like the following example using an annotation `x` and an annotation `y`:

- Calculate the IoU for all relevant pairs of regions: 
IoU for regions x1 and y1: `aI` ÷ `aU` = 0.99, both labeled `Car`
IoU for regions x2 and y2: `aI` ÷ `aU` = 0.34, both labeled `Car`
IoU for regions x3 and y3: `aI` ÷ `aU` = 0.82, x3 labeled `Car`, y3 labeled `Airplane`
IoU for regions x4 and y4: `aI` ÷ `aU` = 0.44, x3 labeled `Car`, y3 labeled `Airplane`
IoU for regions x5 and y5: `aI` ÷ `aU` = 0.67, x5 labeled `Car`, y5 labeled `Airplane`
- Determine which labels are assigned to each region.
- For each pair of regions, determine whether the labels match and whether the IoU is above a threshold of 0.5.
  - True positive (TP) annotated regions are those with IoU values above the threshold and with matching labels. TP = 1, because x1 and y1 match and have an IoU above the threshold.
  - False positive (FP) regions are those where the labels do not match but the IoU values are above the threshold. FP = 2, because x3 and y3 do not match but the IoU value is above the threshold, and the same is true for x5 and y5. 
- Precision is calculated as TP ÷ (TP + FP), in this case, 1/3, or `0.33`. 


### Recall example

For a given set of annotations, this agreement metric compares the number of true positives with the total number of true positives and false negatives in the annotation results. 

Recall is calculated for IoU with a threshold like the following example using an annotation `x` and an annotation `y`:

- Calculate the IoU for all relevant pairs of regions: 
IoU for regions x1 and y1: `aI` ÷ `aU` = 0.99, both labeled `Car`
IoU for regions x2 and y2: `aI` ÷ `aU` = 0.34, both labeled `Car`
IoU for regions x3 and y3: `aI` ÷ `aU` = 0.82, x3 labeled `Car`, y3 labeled `Airplane`
IoU for regions x4 and y4: `aI` ÷ `aU` = 0.44, x4 labeled `Car`, y4 labeled `Airplane`
IoU for regions x5 and y5: `aI` ÷ `aU` = 0.67, x5 labeled `Car`, y5 labeled `Airplane`
- Determine which labels are assigned to each region.
- For each pair of regions, determine whether the labels match and whether the IoU is above a threshold of 0.5.
  - True positive (TP) annotated regions are those with IoU values above the threshold and with matching labels. TP = 1, because x1 and y1 match and have an IoU above the threshold.
  - False negative (FN) annotated regions are those with IoU values below the threshold, but the labels still match. FN = 1, because x2 and y2 match, but the IoU is below the threshold.
- Recall is calculated as TP ÷ (TP + FN), in this case, 1/2, or `0.5`.

### F1 score example

For a given set of annotations, this agreement metric compares the precision and recall for two annotations using the following formula:

F1 = 2 * (precision * recall) ÷ (precision + recall)

The F1-score is calculated for IoU with a threshold like the following example using an annotation `x` and an annotation `y`:

- Calculate the IoU for all relevant pairs of regions: 
IoU for regions x1 and y1: `aI` ÷ `aU` = 0.99, both labeled `Car`
IoU for regions x2 and y2: `aI` ÷ `aU` = 0.34, both labeled `Car`
IoU for regions x3 and y3: `aI` ÷ `aU` = 0.82, x3 labeled `Car`, y3 labeled `Airplane`
IoU for regions x4 and y4: `aI` ÷ `aU` = 0.44, x4 labeled `Car`, y5 labeled `Airplane`
IoU for regions x5 and y5: `aI` ÷ `aU` = 0.67, x5 labeled `Car`, y5 labeled `Airplane`
- Determine which labels are assigned to each region.
- For each pair of regions, determine whether the labels match and whether the IoU is above a threshold of 0.5.
  - True positive (TP) annotated regions are those with IoU values above the threshold and with matching labels. TP = 1, because x1 and y1 match and have an IoU above the threshold. 
  - False positive (FP) regions are those where the labels do not match but the IoU values are above the threshold. FP = 2, because x3 and y3 do not match but the IoU value is above the threshold, and the same is true for x5 and y5. 
  - False negative (FN) annotated regions are those with IoU values below the threshold, but the labels still match. FN = 1, because x2 and y2 match, but the IoU is below the threshold.
- Precision is calculated as TP ÷ (TP + FP), in this case, 1/3, or `0.33`. 
- Recall is calculated as TP ÷ (TP + FN), in this case, 1/2, or `0.5`.


For `x` and `y` annotations in this case, the F1-score =
```
2 * ((0.33 * 0.5) ÷ (0.33 + 0.5)) = 0.40
```

### Common matches taxonomy example

This metric applies for classification and taxonomy tasks. It looks at which items are selected, and if matching items are selected, counts the number of common items and compares them to the total number of selected items across both annotations.

For annotations `x` and `y`, if `x` has 3 selections in common with `y` out of a possible 4 selections, the agreement score is `0.75` because 3 of 4 possible selections match. This can happen for example if the first three options in a boolean classification task with three layers of nested options, but the fourth subtree option is different.<|MERGE_RESOLUTION|>--- conflicted
+++ resolved
@@ -1,11 +1,6 @@
 ---
-<<<<<<< HEAD
-title: Annotation agreement and how it is calculated
-short: Annotation agreement matrix
-=======
 title: Task agreement and how it is calculated
-short: Task agreement
->>>>>>> 6d09989a
+short: Task agreement matrix
 tier: enterprise
 type: guide
 order: 0
