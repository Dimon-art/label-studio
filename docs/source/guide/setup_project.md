--- conflicted
+++ resolved
@@ -30,11 +30,7 @@
 1. [Create a project](#Create-a-project)
 2. [Import data](tasks.html).
 3. Select a template to configure the labeling interface for your dataset. [Set up the labeling interface for your project](setup.html).
-<<<<<<< HEAD
 4. (Optional) [Set up annotation settings for your project](#Set-up-annotation-settings-for-your-project).
-=======
-4. (Optional) [Set up annotation settings for your project](#Set-up-annotation-settings-for-your-project-1).
->>>>>>> 3388ce62
 5. (Optional) [Set up review settings for your project](#Set-up-review-settings-for-your-project).
 6. [Publish your project](#Publish-project-to-annotators).
 
