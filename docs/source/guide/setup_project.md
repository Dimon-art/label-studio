---
title: Create and configure projects
short: Create project
type: guide
tier: all
order: 155
order_enterprise: 56
section: "Project Management"
meta_title: Set up your labeling project
meta_description: Set up data labeling and annotation projects in Label Studio to produce high-quality data for your machine learning and data science projects.
---

All labeling activities in Label Studio occur in the context of a project.

## Project setup workflow

<div class="opensource-only">

After you [start Label Studio](start) and [create an account](signup), create a project to start labeling your data.

1. [Create a project](#Create-a-project)
2. Import data into Label Studio. 

    For small projects, testing, or proof of concept work, you can import local files directly into Label Studio. However, for larger projects, we recommend setting up cloud storage. For more information, see [Get data into Label Studio](tasks) and [Sync data from external storage](storage). 
3. After you have imported your data, then you can [set up the labeling interface for your project](setup).
4. Finally, you can configure optional settings to such as task sampling and annotation instructions. For more information, see [Project settings](project_settings).
   
</div>

</div>

<div class="enterprise-only">

1. [Create a project](#Create-a-project)
<<<<<<< HEAD
2. [Import data](tasks.html).
3. Select a template to configure the labeling interface for your dataset. [Set up the labeling interface for your project](setup.html).
4. (Optional) [Set up annotation settings for your project](#Set-up-annotation-settings-for-your-project).
5. (Optional) [Set up review settings for your project](#Set-up-review-settings-for-your-project).
6. [Publish your project](#Publish-project-to-annotators).
=======
2. Import data into Label Studio. 
>>>>>>> c6a1a2cd

    For small projects, testing, or proof of concept work, you can import local files directly into Label Studio. However, for larger projects, we recommend setting up cloud storage. For more information, see [Get data into Label Studio](tasks) and [Sync data from external storage](storage). 
3. After you have imported your data, then you can [set up the labeling interface for your project](setup).
4. Next, you will want to configure what information annotators and reviewers can see, and how automated you want their workflow to be. 

    By default, any annotator who is a member of project can begin labeling as soon as it is published, and each task only requires one annotator before being considered complete. To customize this, see the [**Annotation** section of the project settings](project_settings_lse#Annotation).

    By default, reviewers do not need to be assigned to completed tasks, and each task only needs one accepted annotation. To customize this, see the [**Review** section of the project settings](project_settings_lse#Review).
    

5. [Add members to your project](#Add-members-to-a-project). 
6. [Publish your project](#Publish-project-to-annotators).

</div>

## Create a project

From Label Studio, click **Create Project** in the upper right. A window opens with three tabs:

<dl>

<dt>Project Name</dt>

<dd>

This is the only required section. 

Here, select your workspace, enter a project name, and (optionally) a project description. 

Once complete, you can click **Save** to create the project, or you can complete the other tabs. 

</dd>

<dt>Data Import</dt>

<dd>

From here, you can upload files into Label Studio. You can do this now or after the project has been created.

However, for larger projects, we recommend setting up cloud storage or using a different import method. For more information, see [Get data into Label Studio](tasks) and [Sync data from external storage](storage).

</dd>

<dt>Labeling Setup</dt>

<dd>

You can select a template to begin your labeling configuration. For easier setup, select a [template](/templates). You can later customize template to meet your needs. See [Configure labeling](setup).

You can do this now or after the project has been created.

</dd>

</dl>

When you're done, click **Save**. 



<div class="opensource-only">

!!! error Enterprise
    Workspaces are only available for Label Studio Enterprise users. Label Studio Enterprise also includes many additional configuration options for projects, such as role-based access control and workflow automation. For more information, see [Compare Community and Enterprise Features](label_studio_comparison). 

</div>

<div class="enterprise-only">

!!! info Tip
    Rather than importing data directly into the project, you can [create a dataset](dataset_create). From here, you can use an AI-powered search to refine your data, which can then be added to different projects as tasks. For more information, see [Data Discovery overview](dataset_overview).

</div>


<div class="opensource-only">

## Set up annotation settings for your project

There are several things you can set up before users begin labeling:

* [Instructions for data labelers](project_settings#Instructions)

    You also can select whether to show these instructions in a pop-up message when users enter the labeling stream (the labeling stream is when a user clicks **Label All Tasks**). 
* [Task sampling](project_settings#General)
  
    Task sampling determines the order in which tasks are shown to users in the labeling stream.  The default is to use sequential sampling, meaning the users see them in the same order they are sorted in the Data Manager. You can change this to show tasks in random order.  

From the Data Manager, click **Settings** in the upper right. You can also access the settings from the overflow menu for each project:

![Screenshot of project overflow menu](/images/project/project_menu_oss.png)


For information on all available settings, see [Project settings](project_settings). 

## Where Label Studio stores your project data and configurations

All labeling activities in Label Studio occur in the context of a project.

Starting in version 1.0.0, Label Studio stores your project data and configurations in a SQLite database. You can choose to use PostgreSQL instead. See [Set up database storage](storedata.html).

In versions of Label Studio earlier than 1.0.0, when you start Label Studio for the first time, it launches from a project directory that Label Studio creates, called `./my_project` by default.

`label-studio start ./my_project --init`

</div>

<div class="enterprise-only">

## Configure high-impact settings

By design, Label Studio is highly customizable and there are numerous configuration options for a project. To configure project settings, open a project and click **Settings** in the upper right. 

To avoid getting overwhelmed, focus on the following settings. They have the most impact on your labeling experience.

#### Annotation settings

Annotators are the users who are labeling project tasks. 

* **Distribute labeling tasks**

    Located under **Annotation**, this determines whether annotators must be manually assigned to a task in order to label it. 

    If you are using Auto distribution, project members can begin labeling as soon as the project is published. Otherwise, they must be manually assigned. 

* **Allow empty annotations**

    Located under **Annotation**, this determines whether annotators can complete tasks without first adding a label. 

    By default, annotators are allowed to submit empty annotations. You can change this setting so that all tasks require a label. 

* **Annotations per task minimum**

    (This is only applicable if you are using Auto distribution).

    Located under **Quality**, this determines how many annotators must submit a task before the task is considered completed. 

    By default, each task only requires one annotator to submit. You can configure a higher task overlap, meaning that each task must have a minimum number of annotators before being considered complete. 

For a description of all the settings available for annotators, see [Project settings - Annotation](project_settings_lse#Annotation) and [Project settings - Quality](project_settings_lse#Quality). 


#### Review settings

Reviewers are the users are reviewing the annotators' submissions for accuracy. 

* **Mark task as reviewed after it has at least 1 accepted annotation** or  
**Mark task as reviewed after all annotations are processed**

    Configure what action determines that a task has been reviewed. By default, the reviewer only needs to accept one annotation for the task. You can change this so that the reviewer must accept or reject submissions from all annotators. 

* **Review only manually assigned tasks**

    By default, reviewers are able to begin reviewing as soon as there are labeled tasks available to review. However, you can change this so that reviewers must be manually assigned to a task. 

For a description of all the settings available for reviewers, see [Project settings - Review](project_settings_lse#Review). 

## Add members to a project

You can add members to a project in two ways:
* [Add members at the workspace level](workspaces#Add-or-remove-workspace-members). Workspace membership is inherited by projects. 
* Add members at the project level. 

To add members to a specific project:

1. Navigate to the project settings and select **Members**. 
2. Use the search functionality to locate the user that you want to add to the project.
3. Select the checkbox next to their name and click the `>` arrow to add them. Click the opposite arrow `<` to remove members.
4. If the user's organization-level role is Annotator or Reviewer, you can use the drop-down menu to assign them a role specific to this project. 

    Project-level roles are Annotator or Reviewer. So, for example, a user can be an Annotator in one project and a Reviewer in another project. 
5. Click **Save**.

Users are not sent notifications when they are added to a project. 

For more information, see [Project settings - Members](project_settings_lse#Members).

## Publish a project 

In Label Studio Enterprise, you can hide projects from annotators so that you can fully configure the project before anyone can start labeling. When you're ready for annotators to start labeling, publish the project.

1. Open a project and select **Dashboard** in the upper right.
2. Click **Publish**. 

</div><|MERGE_RESOLUTION|>--- conflicted
+++ resolved
@@ -32,15 +32,7 @@
 <div class="enterprise-only">
 
 1. [Create a project](#Create-a-project)
-<<<<<<< HEAD
-2. [Import data](tasks.html).
-3. Select a template to configure the labeling interface for your dataset. [Set up the labeling interface for your project](setup.html).
-4. (Optional) [Set up annotation settings for your project](#Set-up-annotation-settings-for-your-project).
-5. (Optional) [Set up review settings for your project](#Set-up-review-settings-for-your-project).
-6. [Publish your project](#Publish-project-to-annotators).
-=======
 2. Import data into Label Studio. 
->>>>>>> c6a1a2cd
 
     For small projects, testing, or proof of concept work, you can import local files directly into Label Studio. However, for larger projects, we recommend setting up cloud storage. For more information, see [Get data into Label Studio](tasks) and [Sync data from external storage](storage). 
 3. After you have imported your data, then you can [set up the labeling interface for your project](setup).
