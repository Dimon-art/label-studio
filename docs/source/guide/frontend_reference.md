--- conflicted
+++ resolved
@@ -9,22 +9,14 @@
 Label Studio Frontend (LSF) includes several UI options and callbacks that you can use when implementing the frontend with a custom labeling backend, or when customizing the Label Studio interface.
 
 
-
 ## Updates to LSF in version 1.0.0 
 
-<<<<<<< HEAD
 !!! warning 
     LSF version 1.0.0 is not compatible with earlier versions of Label Studio. 
 
 If you use LSF with a custom backend, you must make changes to the API callbacks that you use as follows:
 
 <i>Table 1: API callback.</i>
-=======
-!!! warning
-    LSF version 1.0.0 is not compatible with earlier versions of Label Studio.
-
- If you use LSF with a custom backend, you must make changes to the API callbacks that you use as follows:
->>>>>>> d8b105a5
 
 | Callback in 0.9.1 and earlier | Renamed callback in 1.0.0 |
 | --- | --- |
@@ -86,19 +78,6 @@
     "edit-history",
   ]
 ```
-
-<<<<<<< HEAD
-- `annotations:add-new` - Show add new annotations button.
-- `annotations:delete` - Show delete current annotation button.
-- `annotations:menu` - Show annotations menu.
-- `controls` - Enable panel with controls (submit, update, skip).
-- `panel` - Navigation panel for current task with buttons: undo, redo and reset.
-- `predictions:menu` - Show predictions menu.
-- `side-column` - Enable panel with entities.
-- `skip` - Show button to skip current task.
-- `submit` - Show button to submit or update current annotation.
-- `update` - Show button to update current task after submitting.
-=======
 - `panel` - A navigation panel for the current task with buttons: undo, redo and reset.
 - `update` - A show button to update the current task after submitting.
 - `submit` - A show button to submit or update the current annotation.
@@ -119,7 +98,7 @@
 - `predictions:menu` - Show predictions menu.
 - `auto-annotation` - Show auto annotations. 
 - `edit-history` - Show edit history. 
->>>>>>> d8b105a5
+
 
 ### messages
 
