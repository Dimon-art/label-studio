---
title: Install Label Studio Enterprise on-premises using Docker
short: Install with Docker
badge: <i class='ent'/></i>
type: guide
order: 215
meta_title: Install Label Studio Enterprise on-premises using Docker
meta_description: Install, back up, and upgrade Label Studio Enterprise with Docker to create machine learning and data science projects on-premises.
---

Install Label Studio Enterprise on-premises if you need to meet strong privacy regulations, and legal requirements, or want to manage a custom installation on your infrastructure using Docker or the public cloud. If you want to use a different installation method:
- You can use Kubernetes and Helm to deploy Label Studio Enterprise in the cloud. For more information, see [Deploy Label Studio Enterprise on Kubernetes](install_enterprise_k8s.html).
- You can run Label Studio Enterprise in an air-gapped environment, and no data leaves your infrastructure. For more information, see [Install Label Studio Enterprise without public internet access](install_enterprise_airgapped.html).

For more information about security and hardening for Label Studio Enterprise, see [Secure Label Studio](security.html).

<i class='ent'></i> To install Label Studio Community Edition, see <a href="install.html">Install and Upgrade Label Studio</a>. This page is specific to the Enterprise version of Label Studio.


<!-- md deploy.md -->

## Install Label Studio Enterprise using Docker

1. Log in to a Docker registry.
2. Add the license file.
3. Start the server using Docker Compose.

### Prerequisites

Make sure you have an authorization token to retrieve Docker images and a current license file. If you are a Label Studio Enterprise customer and do not have access, [contact us](mailto:hello@heartex.ai) to receive an authorization token and a copy of your license file.

!!! attention "important" 
    Make sure [Docker Compose](https://docs.docker.com/compose/install/) is installed on your system.

After you install Label Studio Enterprise, the app is automatically connected to the following running services:
- PostgreSQL (versions 11, 12, 13).
- Redis (version 5).

### Log in to a Docker registry

You must be authorized to access Label Studio Enterprise images. 

Set up the Docker login to retrieve the latest Docker image:
```bash
docker login --username heartexlabs
```
When prompted to enter the password, enter the token. If login succeeds, a `~/.docker/config.json` file is created with the authorization settings. 

<<<<<<< HEAD
!!! Note
    If you have default registries specified when logging into Docker, you must explicitly specify the registry: `docker  login --username heartexlabs docker.io`.

2. Pull the latest Label Studio Enterprise image:
```bash
docker pull heartexlabs/label-studio-enterprise:latest
```

!!! attention "Tip"
    Use `sudo` to log in or pull images.
=======
> If you have default registries specified when logging into Docker, you might need to explicitly specify the registry: `docker login --username heartexlabs docker.io`.
>>>>>>> fe8b8ea5

### Add the license file 

After you retrieve the latest Label Studio Enterprise image, add the license file. You cannot start the Docker image without a license file. 

1. Create a working directory called `label-studio-enterprise` and place the license file in it.
```bash
mkdir -p label-studio-enterprise
cd label-studio-enterprise
```
2. Move the license file, `license.txt`, to the `label-studio-enterprise` directory.

### Start using Docker Compose

To run Label Studio Enterprise in production, start it using [Docker compose](https://docs.docker.com/compose/). This configuration allows you to connect Label Studio to external databases and services.

1. Create a file, `label-studio-enterprise/env.list` with the required environment variables:
```
# Specify the path to the license file. 
# Alternatively, it can be a URL like LICENSE=https://lic.heartex.ai/db/20210203-1234-ab123456.lic
LICENSE=/label-studio-enterprise/license.txt

# Specify the FQDN name with port if differs from 80
LABEL_STUDIO_HOST=http://localhost/

# Database engine (PostgreSQL by default)
DJANGO_DB=default

# Default configuration
DJANGO_SETTINGS_MODULE=htx.settings.label_studio

# PostgreSQL database name
POSTGRE_NAME=postgres

# PostgreSQL database user
POSTGRE_USER=postgres

# PostgreSQL database password
POSTGRE_PASSWORD=

# PostgreSQL database host
POSTGRE_HOST=db

# PostgreSQL database port
POSTGRE_PORT=5432

# Optional: PostgreSQL SSL mode
# POSTGRE_SSL_MODE=require

# Optional: Specify Postgre SSL certificate
# POSTGRE_SSLROOTCERT=postgre-ca-bundle.pem

# Optional: Client-side certificate and key
# POSTGRE_SSLCERT=client.crt
# POSTGRE_SSLKEY=client.key

# Redis location e.g. redis[s]://[:password]@localhost:6379/1
# rediss:// scheme is mandatory to use SSL  
REDIS_LOCATION=redis://redis:6379/1

# Optional: Redis database
# REDIS_DB=1

# Optional: Redis password
# REDIS_PASSWORD=12345

# Optional: Redis socket timeout
# REDIS_SOCKET_TIMEOUT=3600

# Optional: Require certificate
# REDIS_SSL_CERTS_REQS=required

# Optional: Specify Redis SSL certificate
# REDIS_SSL_CA_CERTS=redis-ca-bundle.pem

# Optional: Client-side certificate and key
# REDIS_SSL_CERTFILE=client.crt
# REDIS_SSL_KEYFILE=client.key

# Optional: Specify SSL termination certificate & key
# Files should be placed in the directory "certs" at the same directory as docker-compose.yml file
# NGINX_SSL_CERT=/certs/cert.pem
# NGINX_SSL_CERT_KEY=/certs/cert.key
```

2. After you set all the environment variables, create the following `docker-compose.yml`:

```yaml
version: '3.3'

services:
  app:
    image: heartexlabs/label-studio-enterprise:VERSION
    ports:
      - "80:8085"
      - "443:8086"
    expose:
      - "80"
      - "443"
    env_file:
      - env.list
    volumes:
      - ./mydata:/label-studio/data:rw
      - ./license.txt:/label-studio-enterprise/license.txt:ro
      - ./certs:/certs:ro
    working_dir: /label-studio-enterprise

  rqworkers:
    image: heartexlabs/label-studio-enterprise:VERSION
    depends_on:
      - app
    env_file:
      - env.list
    volumes:
      - ./mydata:/label-studio/data:rw
      - ./license.txt:/label-studio-enterprise/license.txt:ro
    working_dir: /label-studio-enterprise
    command: [ "python3", "/label-studio-enterprise/label_studio_enterprise/manage.py", "rqworker", "critical", "high", "default", "low" ]

  rqworkers_high:
    image: heartexlabs/label-studio-enterprise:VERSION
    depends_on:
      - app
    env_file:
      - env.list
    volumes:
      - ./mydata:/label-studio/data:rw
      - ./license.txt:/label-studio-enterprise/license.txt:ro
    working_dir: /label-studio-enterprise
    command: [ "python3", "/label-studio-enterprise/label_studio_enterprise/manage.py", "rqworker", "high" ]
```

3. Run Docker Compose:

```bash
docker-compose up
```

!!! Note
    If you expose port 80, you must start Docker with `sudo`.

### Get the Docker image version

To check the version of the Label Studio Enterprise Docker image, use the [`docker ps`](https://docs.docker.com/engine/reference/commandline/ps/) command on the host. 

From the command line, run the following as root or using `sudo` and review the output:
```bash
$ docker ps
03b88eebdb65   heartexlabs/label-studio-enterprise:2.2.8-1   "uwsgi --ini deploy/…"   36 hours ago   Up 36 hours   0.0.0.0:80->8000/tcp   label-studio-enterprise_app_1
```
In this example output, the image column displays the Docker image and version number. The image `heartexlabs/label-studio-enterprise:2.2.8-1` is using the version `2.2.8-1`.<|MERGE_RESOLUTION|>--- conflicted
+++ resolved
@@ -46,7 +46,7 @@
 ```
 When prompted to enter the password, enter the token. If login succeeds, a `~/.docker/config.json` file is created with the authorization settings. 
 
-<<<<<<< HEAD
+
 !!! Note
     If you have default registries specified when logging into Docker, you must explicitly specify the registry: `docker  login --username heartexlabs docker.io`.
 
@@ -57,9 +57,7 @@
 
 !!! attention "Tip"
     Use `sudo` to log in or pull images.
-=======
-> If you have default registries specified when logging into Docker, you might need to explicitly specify the registry: `docker login --username heartexlabs docker.io`.
->>>>>>> fe8b8ea5
+
 
 ### Add the license file 
 
