---
title: Interactive bounding boxes OCR with Tesseract 
type: guide
<<<<<<< HEAD
hide_menu: true
hide_frontmatter_title: true
=======
>>>>>>> 8090c777
tier: all
order: 55
hide_menu: true
hide_frontmatter_title: true
meta_title: Interactive bounding boxes OCR in Label Studio with a Tesseract backend
meta_description: Tutorial for how to use Label Studio and Tesseract to assist with your OCR projects
categories:
    - Computer Vision
    - Optical Character Recognition
    - Tesseract
image: "/tutorials/tesseract.png"
---

<!--

-->

# Interactive bounding boxes OCR using Tesseract

Use an OCR engine for interactive ML-assisted labeling, facilitating faster 
annotation for layout detection, classification, and recognition
models.

Tesseract is used for OCR but minimal adaptation is needed to connect other OCR
engines or models.

Tested against Label Studio 1.10.1, with basic support for both Label Studio
Local File Storage and S3-compatible storage, with a example data storage with
MinIO.

## Setup process

Before you begin:
* Ensure git is installed
* Ensure Docker Compose is installed. For MacOS and Windows users,
   we suggest using Docker Desktop. 


### 1. Install Label Studio

Launch Label Studio. You can follow the guide from the [official documentation](https://labelstud.io/guide/install.html) or use the following commands:

   ```
   docker run -it \
      -p 8080:8080 \
      -v `pwd`/mydata:/label-studio/data \
      humansignal/label-studio:latest
   ```

   Optionally, you may enable local file serving in Label Studio

   ```
   docker run -it \
      -p 8080:8080 \
      -v `pwd`/mydata:/label-studio/data \
      --env LABEL_STUDIO_LOCAL_FILES_SERVING_ENABLED=true \
      --env LABEL_STUDIO_LOCAL_FILES_DOCUMENT_ROOT=/label-studio/data/images \
      humansignal/label-studio:latest
   ```
   If you're using local file serving, be sure to [get a copy of the API token](https://labelstud.io/guide/user_account#Access-token) from
   Label Studio to connect the model.

### 2. Create a Label Studio project

Create a new project for Tesseract OCR. In the project **Settings** set up the **Labeling Interface**.

   Fill in the following template code. It's important to specify `smart="true"` in `RectangleLabels`.
   ```
   <View>    
      <Image name="image" value="$ocr" zoom="true" zoomControl="false"
            rotateControl="true" width="100%" height="100%"
            maxHeight="auto" maxWidth="auto"/>
      
      <RectangleLabels name="bbox" toName="image" strokeWidth="1" smart="true">
         <Label value="Label1" background="green"/>
         <Label value="Label2" background="blue"/>
         <Label value="Label3" background="red"/>
      </RectangleLabels>

      <TextArea name="transcription" toName="image" 
      editable="true" perRegion="true" required="false" 
      maxSubmissions="1" rows="5" placeholder="Recognized Text" 
      displayMode="region-list"/>
   </View>
   ```

### 3. Install Tesseract OCR

Download the Label Studio Machine Learning backend repository.
   ```
   git clone https://github.com/humansignal/label-studio-ml-backend
   cd label-studio-ml-backend/label_studio_ml/examples/tesseract
   ```

Configure parameters in `example.env` file:

   ```
   LABEL_STUDIO_HOST=http://host.docker.internal:8080
   LABEL_STUDIO_ACCESS_TOKEN=<optional token for local file access>

   AWS_ACCESS_KEY_ID=<set to MINIO_ROOT_USER for minio example>
   AWS_SECRET_ACCESS_KEY=<set to MINIO_ROOT_PASSWORD for minio example>
   AWS_ENDPOINT=http://host.docker.internal:9000

   MINIO_ROOT_USER=<username>
   MINIO_ROOT_PASSWORD=<password>
   MINIO_API_CORS_ALLOW_ORIGIN=*
   ```

Depending on your data ingestion method, several configurations are possible:

**Local File Storage**

If you opted to use Label Studio Local File Storage, be sure to set the `LABEL_STUDIO_HOST` and `LABEL_STUDIO_ACCESS_TOKEN` variables. 

**S3-Compatible Storage (MinIO or AWS S3)**

Configure the backend and the MinIO server by editing the `MINIO_ROOT_USER` AND `MINIO_ROOT_PASSWORD` variables, and make the 
   `AWS_ACCESS_KEY_ID` AND `AWS_SECRET_ACCESS_KEY` variables equal to those values. You may optionally connect to your
   own AWS cloud storage by setting those variables. Note that you may need to make additional software changes to the
   `tesseract.py` file to match your particular infrastructure configuration.

> Note: If you're using this method, remove `LABEL_STUDIO_ACCESS_TOKEN` from the `example.env` file or leave it empty.

**Other remote storage**

If you host your images on any other public storage with `http` or `https` access, don't change the default `example.env` file.


### 4. Start the Tesseract and MinIO servers

   ```
   docker compose up
   ```

### 5. Upload tasks

   If you're using the Label Studio Local File Storage option, upload images
   directly to Label Studio using the Label Studio interface.

   If you're using MinIO for task storage, log into the MinIO control panel at
   `http://localhost:9001`. Create a new bucket, making a note of the name, and
   upload your tasks to MinIO. 
   
   Set the visibility of the tasks to be public.
   Further configuration of your cloud storage is beyond the scope of this
   tutorial, and you will want to configure your storage according to your
   particular needs. 
   

If using MinIO, go to the [**Cloud storage** page](https://labelstud.io/guide/project_settings#Cloud-storage) in the project settings.

   Add your source S3 storage by connecting to the S3 Endpoint
   `http://host.docker.internal:9000`, using the bucket name from the previous
   step, and Access Key ID and Secret Access Key as configured in the previous
   steps. For the MinIO example, uncheck **Use pre-signed URLS**. Check the
   connection and save the storage.

### 6. Add model in project settings

From the project settings, select the **Model** page and click [**Connect Model**](https://labelstud.io/guide/ml#Connect-the-model-to-Label-Studio).

   Add the URL `http://host.docker.internal:9090` and save the model as an ML backend.

### 7. Label in interactive mode

To use this functionality, activate **Auto-Annotation** and use the `Autodetect` rectangle for drawing boxes

Example below:

![ls_demo_ocr](https://user-images.githubusercontent.com/17755198/165186574-05f0236f-a5f2-4179-ac90-ef11123927bc.gif)

Reference links: 
- https://labelstud.io/blog/Improve-OCR-quality-with-Tesseract-and-Label-Studio.html
- https://labelstud.io/blog/release-130.html<|MERGE_RESOLUTION|>--- conflicted
+++ resolved
@@ -1,11 +1,6 @@
 ---
 title: Interactive bounding boxes OCR with Tesseract 
 type: guide
-<<<<<<< HEAD
-hide_menu: true
-hide_frontmatter_title: true
-=======
->>>>>>> 8090c777
 tier: all
 order: 55
 hide_menu: true
