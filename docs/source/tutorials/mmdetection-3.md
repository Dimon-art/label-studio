--- conflicted
+++ resolved
@@ -1,11 +1,6 @@
 ---
 title: Object detection with bounding boxes using MMDetection
 type: guide
-<<<<<<< HEAD
-hide_menu: true
-hide_frontmatter_title: true
-=======
->>>>>>> 8090c777
 tier: all
 order: 65
 hide_menu: true
