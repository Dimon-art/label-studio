--- conflicted
+++ resolved
@@ -20,11 +20,7 @@
 | --- | --- | --- | --- |
 | name | <code>string</code> |  | Name of the element |
 | toName | <code>string</code> |  | Name of the element that you want to classify |
-<<<<<<< HEAD
-| [apiUrl] | <code>string</code> |  | Retrieve the taxonomy from a remote source. This can be a JSON-formatted file or a hierarchical data source read as an API.[^2] For more information, see the [Taxonomy template page](/templates/taxonomy) |
-=======
 | [apiUrl] | <code>string</code> |  | **Beta** -- Retrieve the taxonomy from a remote source. This can be a JSON-formatted file or a hierarchical data source read as an API. For more information, see the [Taxonomy template page](/templates/taxonomy) |
->>>>>>> 84005775
 | [leafsOnly] | <code>boolean</code> | <code>false</code> | Allow annotators to select only leaf nodes of taxonomy |
 | [showFullPath] | <code>boolean</code> | <code>false</code> | Whether to show the full path of selected items |
 | [pathSeparator] | <code>string</code> | <code>&quot;/&quot;</code> | Separator to show in the full path (default is " / "). To avoid errors, ensure that your data does not include this separator |
@@ -36,11 +32,7 @@
 | [placeholder=] | <code>string</code> |  | What to display as prompt on the input |
 | [perRegion] | <code>boolean</code> |  | Use this tag to classify specific regions instead of the whole object |
 | [perItem] | <code>boolean</code> |  | Use this tag to classify specific items inside the object instead of the whole object[^1] |
-<<<<<<< HEAD
-| [legacy] | <code>boolean</code> |  | Use this tag to enable the legacy version of the Taxonomy tag. When true, the `apiUrl` parameter is not usable[^2] |
-=======
 | [legacy] | <code>boolean</code> |  | Use this tag to enable the legacy version of the Taxonomy tag. When true, the `apiUrl` parameter is not usable. |
->>>>>>> 84005775
 
 ### Example
 
