{
<<<<<<< HEAD
  "message": "Merge remote-tracking branch 'origin/develop' into fb-optic-630",
  "commit": "bf92c62a2f00ddb5e18764818465ab074d13e37a",
  "date": "2024-05-06T16:43:18.000Z",
  "branch": "fb-optic-630"
=======
  "message": "Merge branch 'fb-optic-669' of github.com:heartexlabs/label-studio into fb-optic-669",
  "commit": "badd45f7edecac446c7592e38dddcba33fc5a14b",
  "date": "2024-05-06T14:31:18.000Z",
  "branch": "fb-optic-669"
>>>>>>> 81fc6e1c
}<|MERGE_RESOLUTION|>--- conflicted
+++ resolved
@@ -1,13 +1,6 @@
 {
-<<<<<<< HEAD
-  "message": "Merge remote-tracking branch 'origin/develop' into fb-optic-630",
-  "commit": "bf92c62a2f00ddb5e18764818465ab074d13e37a",
-  "date": "2024-05-06T16:43:18.000Z",
-  "branch": "fb-optic-630"
-=======
   "message": "Merge branch 'fb-optic-669' of github.com:heartexlabs/label-studio into fb-optic-669",
   "commit": "badd45f7edecac446c7592e38dddcba33fc5a14b",
   "date": "2024-05-06T14:31:18.000Z",
   "branch": "fb-optic-669"
->>>>>>> 81fc6e1c
 }