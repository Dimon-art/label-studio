import { observer } from "mobx-react";
import { type FC, useCallback, useMemo, useState } from "react";
import { IconMenu, IconRelationBi, IconRelationLeft, IconRelationRight, IconTrash } from "../../../assets/icons";
import { IconEyeClosed, IconEyeOpened } from "../../../assets/icons/timeline";
import { Button } from "../../../common/Button/Button";
import { Block, Elem } from "../../../utils/bem";
import { wrapArray } from "../../../utils/utilities";
import { RegionItem } from "./RegionItem";
import { Select } from "antd";
import "./Relations.styl";

const RealtionsComponent: FC<any> = ({ relationStore }) => {
  const relations = relationStore.orderedRelations;

  return (
    <Block name="relations">
<<<<<<< HEAD
      <RelationsList relations={relations} />
=======
      <RelationsList relations={relationStore.relations} />
>>>>>>> 3c1d4d92
    </Block>
  );
};

interface RelationsListProps {
  relations: any[];
}

const RelationsList: FC<RelationsListProps> = observer(({ relations }) => {
  return (
    <>
      {relations.map((rel, i) => {
        return <RelationItem key={i} relation={rel} />;
      })}
    </>
  );
});

const RelationItem: FC<{ relation: any }> = observer(({ relation }) => {
  const [hovered, setHovered] = useState(false);

  const onMouseEnter = useCallback(() => {
    if (!!relation.node1 && !!relation.node2) {
      setHovered(true);
      relation.toggleHighlight();
      relation.setSelfHighlight(true);
    }
  }, []);

  const onMouseLeave = useCallback(() => {
    if (!!relation.node1 && !!relation.node2) {
      setHovered(false);
      relation.toggleHighlight();
      relation.setSelfHighlight(false);
    }
  }, []);

  const directionIcon = useMemo(() => {
    const { direction } = relation;

    switch (direction) {
<<<<<<< HEAD
      case 'left': return <IconRelationLeft data-direction={relation.direction} />;
      case 'right': return <IconRelationRight data-direction={relation.direction} />;
      case 'bi': return <IconRelationBi data-direction={relation.direction} />;
      default: return null;
=======
      case "left":
        return <IconRelationLeft data-direction={relation.direction} />;
      case "right":
        return <IconRelationRight data-direction={relation.direction} />;
      case "bi":
        return <IconRelationBi data-direction={relation.direction} />;
      default:
        return null;
>>>>>>> 3c1d4d92
    }
  }, [relation.direction]);

  // const;

  return (
    <Elem name="item" mod={{ hidden: !relation.visible }} onMouseEnter={onMouseEnter} onMouseLeave={onMouseLeave}>
      <Elem name="content">
        <Elem name="icon" onClick={relation.rotateDirection}>
          <Elem name="direction">{directionIcon}</Elem>
        </Elem>
        <Elem name="nodes">
          <RegionItem compact withActions={false} withIds={false} region={relation.node1} />
          <RegionItem compact withActions={false} withIds={false} region={relation.node2} />
        </Elem>
        <Elem name="actions">
          <Elem name="action">
            {(hovered || relation.showMeta) && relation.hasRelations && (
              <Button
                primary={relation.showMeta}
                aria-label={`${relation.showMeta ? "Hide" : "Show"} Relation Labels`}
                type={relation.showMeta ? undefined : "text"}
                onClick={relation.toggleMeta}
                style={{ padding: 0 }}
              >
                <IconMenu />
              </Button>
            )}
          </Elem>
          <Elem name="action">
            {(hovered || !relation.visible) && (
<<<<<<< HEAD
              <Button type="text" onClick={relation.toggleVisibility} aria-label={`${relation.visible ? 'Hide' : 'Show'} Relation`}>
=======
              <Button
                type="text"
                onClick={relation.toggleVisibility}
                aria-label={`${relation.visible ? "Hide" : "Show"} Relation`}
              >
>>>>>>> 3c1d4d92
                {relation.visible ? <IconEyeOpened /> : <IconEyeClosed />}
              </Button>
            )}
          </Elem>
          <Elem name="action">
            {hovered && (
<<<<<<< HEAD
              <Button type="text" danger aria-label="Delete Relation" onClick={() => {
                relation.node1.setHighlight(false);
                relation.node2.setHighlight(false);
                relation.parent.deleteRelation(relation);
              }}>
=======
              <Button
                type="text"
                danger
                aria-label="Delete Relation"
                onClick={() => {
                  relation.node1.setHighlight(false);
                  relation.node2.setHighlight(false);
                  relation.parent.deleteRelation(relation);
                }}
              >
>>>>>>> 3c1d4d92
                <IconTrash />
              </Button>
            )}
          </Elem>
        </Elem>
      </Elem>
<<<<<<< HEAD
      {relation.showMeta && (
        <RelationMeta relation={relation} />
      )}
=======
      {relation.showMeta && <RelationMeta relation={relation} />}
>>>>>>> 3c1d4d92
    </Elem>
  );
});

const RelationMeta: FC<any> = observer(({ relation }) => {
  const { selectedValues, control } = relation;
  const { children, choice } = control;

  const selectionMode = useMemo(() => {
    return choice === "multiple" ? "multiple" : undefined;
  }, [choice]);

  const onChange = useCallback(
    (val: any) => {
      const values: any[] = wrapArray(val);

      relation.setRelations(values);
    },
    [relation],
  );

  return (
    <Block name="relation-meta">
      <Select
        mode={selectionMode}
        style={{ width: "100%" }}
        placeholder="Select labels"
        value={selectedValues}
        onChange={onChange}
      >
        {children.map((c: any) => (
          <Select.Option key={c.value} value={c.value} style={{ background: c.background }}>
            {c.value}
          </Select.Option>
        ))}
      </Select>
    </Block>
  );
});

export const Relations = observer(RealtionsComponent);<|MERGE_RESOLUTION|>--- conflicted
+++ resolved
@@ -14,11 +14,7 @@
 
   return (
     <Block name="relations">
-<<<<<<< HEAD
       <RelationsList relations={relations} />
-=======
-      <RelationsList relations={relationStore.relations} />
->>>>>>> 3c1d4d92
     </Block>
   );
 };
@@ -60,12 +56,6 @@
     const { direction } = relation;
 
     switch (direction) {
-<<<<<<< HEAD
-      case 'left': return <IconRelationLeft data-direction={relation.direction} />;
-      case 'right': return <IconRelationRight data-direction={relation.direction} />;
-      case 'bi': return <IconRelationBi data-direction={relation.direction} />;
-      default: return null;
-=======
       case "left":
         return <IconRelationLeft data-direction={relation.direction} />;
       case "right":
@@ -74,7 +64,6 @@
         return <IconRelationBi data-direction={relation.direction} />;
       default:
         return null;
->>>>>>> 3c1d4d92
     }
   }, [relation.direction]);
 
@@ -106,28 +95,17 @@
           </Elem>
           <Elem name="action">
             {(hovered || !relation.visible) && (
-<<<<<<< HEAD
-              <Button type="text" onClick={relation.toggleVisibility} aria-label={`${relation.visible ? 'Hide' : 'Show'} Relation`}>
-=======
               <Button
                 type="text"
                 onClick={relation.toggleVisibility}
                 aria-label={`${relation.visible ? "Hide" : "Show"} Relation`}
               >
->>>>>>> 3c1d4d92
                 {relation.visible ? <IconEyeOpened /> : <IconEyeClosed />}
               </Button>
             )}
           </Elem>
           <Elem name="action">
             {hovered && (
-<<<<<<< HEAD
-              <Button type="text" danger aria-label="Delete Relation" onClick={() => {
-                relation.node1.setHighlight(false);
-                relation.node2.setHighlight(false);
-                relation.parent.deleteRelation(relation);
-              }}>
-=======
               <Button
                 type="text"
                 danger
@@ -138,20 +116,13 @@
                   relation.parent.deleteRelation(relation);
                 }}
               >
->>>>>>> 3c1d4d92
                 <IconTrash />
               </Button>
             )}
           </Elem>
         </Elem>
       </Elem>
-<<<<<<< HEAD
-      {relation.showMeta && (
-        <RelationMeta relation={relation} />
-      )}
-=======
       {relation.showMeta && <RelationMeta relation={relation} />}
->>>>>>> 3c1d4d92
     </Elem>
   );
 });
