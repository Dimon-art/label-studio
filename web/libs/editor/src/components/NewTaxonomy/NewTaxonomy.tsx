import { TreeSelect } from 'antd';
import React, { ReactNode, useCallback, useEffect, useRef, useState } from 'react';

import { Tooltip } from '../../common/Tooltip/Tooltip';

import './NewTaxonomy.styl';
import { TaxonomySearch, TaxonomySearchRef } from './TaxonomySearch';

type TaxonomyPath = string[];
type onAddLabelCallback = (path: string[]) => any;
type onDeleteLabelCallback = (path: string[]) => any;

type TaxonomyItem = {
  label: string,
  path: TaxonomyPath,
  depth: number,
  isLeaf?: boolean, // only in new async taxonomy
  children?: TaxonomyItem[],
  origin?: 'config' | 'user' | 'session',
  hint?: string,
  color?: string,
};

export type AntTaxonomyItem = {
  title: string | JSX.Element,
  value: string,
  key: string,
  isLeaf?: boolean,
  children?: AntTaxonomyItem[],
  disableCheckbox?: boolean,
};

type TaxonomyOptions = {
  leafsOnly?: boolean,
  showFullPath?: boolean,
  pathSeparator: string,
  maxUsages?: number,
  maxWidth?: number,
  minWidth?: number,
  dropdownWidth?: number,
  placeholder?: string,
};

type SelectedItem = {
  label: string,
  value: string,
}[];

type TaxonomyProps = {
  items: TaxonomyItem[],
  selected: SelectedItem[],
  onChange: (node: any, selected: TaxonomyPath[]) => any,
  onLoadData?: (item: TaxonomyPath) => any,
  onAddLabel?: onAddLabelCallback,
  onDeleteLabel?: onDeleteLabelCallback,
  options: TaxonomyOptions,
  isEditable?: boolean,
  defaultSearch?: boolean,
};

type TaxonomyExtendedOptions = TaxonomyOptions & {
  maxUsagesReached?: boolean,
};

const convert = (
  items: TaxonomyItem[],
  options: TaxonomyExtendedOptions,
  selectedPaths: string[],
): AntTaxonomyItem[] => {
  // generate string or component to be the `title` of the item
  const enrich = (item: TaxonomyItem) => {
    const color = (item: TaxonomyItem) => (
      // no BEM here to make it more lightweight
      // global classname to allow to change it in Style tag
      <span className="htx-taxonomy-item-color" style={{ background: item.color }}>
        {item.label}
      </span>
    );

    if (!item.hint) return item.color ? color(item) : item.label;

    return (
      <Tooltip title={item.hint} mouseEnterDelay={500}>
        {item.color ? color(item) : <span>{item.label}</span>}
      </Tooltip>
    );
  };

  const convertItem = (item: TaxonomyItem): AntTaxonomyItem => {
    const value = item.path.join(options.pathSeparator);
    const disabledNode = options.leafsOnly && (item.isLeaf === false || !!item.children);
    const maxUsagesReached = options.maxUsagesReached && !selectedPaths.includes(value);

    return {
      title: enrich(item),
      value,
      key: value,
      isLeaf: item.isLeaf !== false && !item.children,
      disableCheckbox: disabledNode || maxUsagesReached,
      children: item.children?.map(convertItem),
    };
  };

  return items.map(convertItem);
};

const NewTaxonomy = ({
  items,
  selected,
  onChange,
  onLoadData,
  defaultSearch = true,
  // @todo implement user labels
  // onAddLabel,
  // onDeleteLabel,
  options,
  // @todo implement readonly mode
  // isEditable = true,
}: TaxonomyProps) => {
  const refInput = useRef<TaxonomySearchRef>(null);
  const [treeData, setTreeData] = useState<AntTaxonomyItem[]>([]);
  const [filteredTreeData, setFilteredTreeData] = useState<AntTaxonomyItem[]>([]);
  const [expandedKeys, setExpandedKeys] = useState<React.Key[] | undefined>([]);
  const separator = options.pathSeparator;
  const style = { minWidth: options.minWidth ?? 200, maxWidth: options.maxWidth };
  const dropdownWidth = options.dropdownWidth === undefined ? true : +options.dropdownWidth;
  const maxUsagesReached = !!options.maxUsages && selected.length >= options.maxUsages;
  const value = selected.map(path => path.map(p => p.value).join(separator));
  const displayed = selected.map(path => ({
    value: path.map(p => p.value).join(separator),
    label: options.showFullPath ? path.map(p => p.label).join(separator) : path.at(-1).label,
  }));

  useEffect(() => {
    setTreeData(convert(items, { ...options, maxUsagesReached }, value));
  }, [items, maxUsagesReached]);

  const loadData = useCallback(async (node: any) => {
    return onLoadData?.(node.value.split(separator));
  }, []);

  const handleSearch = useCallback((list: AntTaxonomyItem[], expandedKeys: React.Key[] | null) => {
    setFilteredTreeData(list);
    if (expandedKeys?.length) setExpandedKeys(expandedKeys);
    else setExpandedKeys(undefined);

  }, []);

  const renderDropdown = useCallback((origin: ReactNode) => {
    return (
      <>
        {!defaultSearch && (
          <TaxonomySearch
            ref={refInput}
            treeData={treeData}
            onChange={handleSearch}
          />
        )}
        {origin}
      </>
    );
  }, [treeData]);

  const handleDropdownChange = useCallback((open: boolean) => {
    if (open) {
      // handleDropdownChange is being called before the dropdown is rendered,
      // 200ms is the time that we have to wait to dropdown be rendered and animated
      setTimeout(() => {
        refInput.current?.focus();
      }, 200);
    } else {
      refInput.current?.resetValue();
    }
  }, [refInput]);

  return (
    <TreeSelect
      treeData={defaultSearch ? treeData : filteredTreeData}
      value={displayed}
      labelInValue={true}
      onChange={items => onChange(null, items.map(item => item.value.split(separator)))}
      loadData={loadData}
      treeCheckable
      showSearch={defaultSearch}
      showArrow={!defaultSearch}
      dropdownRender={renderDropdown}
      onDropdownVisibleChange={handleDropdownChange}
      treeExpandedKeys={!defaultSearch ? expandedKeys : undefined}
      onTreeExpand={(expandedKeys: React.Key[]) => {
        setExpandedKeys(expandedKeys);
      }}
      treeCheckStrictly
      showCheckedStrategy={TreeSelect.SHOW_ALL}
<<<<<<< HEAD
      treeExpandAction={"click"}
=======
      treeExpandAction="click"
>>>>>>> d43bc2b6
      dropdownMatchSelectWidth={dropdownWidth}
      placeholder={options.placeholder || 'Click to add...'}
      style={style}
      className="htx-taxonomy"
    />
  );
};

export { NewTaxonomy };<|MERGE_RESOLUTION|>--- conflicted
+++ resolved
@@ -191,11 +191,7 @@
       }}
       treeCheckStrictly
       showCheckedStrategy={TreeSelect.SHOW_ALL}
-<<<<<<< HEAD
-      treeExpandAction={"click"}
-=======
       treeExpandAction="click"
->>>>>>> d43bc2b6
       dropdownMatchSelectWidth={dropdownWidth}
       placeholder={options.placeholder || 'Click to add...'}
       style={style}
