"""This file and its contents are licensed under the Apache License 2.0. Please see the included NOTICE for copyright information and LICENSE for a copy of the license.
"""
import json
import logging

from django.db.models import Q, Avg, Count, Sum, Value, BooleanField, Case, When
from django.conf import settings
from django.utils.translation import gettext_lazy as _
from django.db.models import JSONField
from django.core.validators import MinLengthValidator, MaxLengthValidator
from django.db import transaction, models
from annoying.fields import AutoOneToOneField

from core.redis import start_job_async_or_sync
from data_manager.managers import TaskQuerySet
from tasks.models import Task, Prediction, Annotation, Q_task_finished_annotations, bulk_update_stats_project_tasks
from core.utils.common import create_hash, get_attr_or_item, load_func
from core.utils.exceptions import LabelStudioValidationErrorSentryIgnored
from core.label_config import (
    validate_label_config,
    extract_data_types,
    get_all_object_tag_names,
    config_line_stipped,
    get_sample_task,
    get_all_labels,
    get_all_control_tag_tuples,
    get_annotation_tuple, check_control_in_config_by_regex, check_toname_in_config_by_regex,
    get_original_fromname_by_regex, get_all_types,
)
from core.bulk_update_utils import bulk_update
from label_studio_tools.core.label_config import parse_config
from projects.functions import (
    annotate_task_number, annotate_finished_task_number, annotate_total_predictions_number,
    annotate_total_annotations_number, annotate_num_tasks_with_annotations,
    annotate_useful_annotation_number, annotate_ground_truth_number, annotate_skipped_annotations_number
)
from labels_manager.models import Label


logger = logging.getLogger(__name__)


class ProjectManager(models.Manager):
    def for_user(self, user):
        return self.filter(organization=user.active_organization)

    COUNTER_FIELDS = [
        'task_number',
        'finished_task_number',
        'total_predictions_number',
        'total_annotations_number',
        'num_tasks_with_annotations',
        'useful_annotation_number',
        'ground_truth_number',
        'skipped_annotations_number',
    ]

    def with_counts(self, fields=None):
        return self.with_counts_annotate(self, fields=fields)

    @staticmethod
    def with_counts_annotate(queryset, fields=None):
        available_fields = {
            'task_number': annotate_task_number,
            'finished_task_number': annotate_finished_task_number,
            'total_predictions_number': annotate_total_predictions_number,
            'total_annotations_number': annotate_total_annotations_number,
            'num_tasks_with_annotations': annotate_num_tasks_with_annotations,
            'useful_annotation_number': annotate_useful_annotation_number,
            'ground_truth_number': annotate_ground_truth_number,
            'skipped_annotations_number': annotate_skipped_annotations_number,
        }
        if fields is None:
            to_annotate = available_fields
        else:
            to_annotate = {field: available_fields[field] for field in fields if field in available_fields}

        for _, annotate_func in to_annotate.items():
            queryset = annotate_func(queryset)

        return queryset


ProjectMixin = load_func(settings.PROJECT_MIXIN)


class Project(ProjectMixin, models.Model):
    class SkipQueue(models.TextChoices):
        # requeue to the end of the same annotator’s queue => annotator gets this task at the end of the queue
        REQUEUE_FOR_ME = 'REQUEUE_FOR_ME', 'Requeue for me'
        # requeue skipped tasks back to the common queue, excluding skipping annotator [current default] => another annotator gets this task
        REQUEUE_FOR_OTHERS = 'REQUEUE_FOR_OTHERS', 'Requeue for others'
        # ignore skipped tasks => skip is a valid annotation, task is completed (finished=True)
        IGNORE_SKIPPED = 'IGNORE_SKIPPED', 'Ignore skipped'

    objects = ProjectManager()
    __original_label_config = None

    title = models.CharField(
        _('title'),
        null=True,
        blank=True,
        default='',
        max_length=settings.PROJECT_TITLE_MAX_LEN,
        help_text=f'Project name. Must be between {settings.PROJECT_TITLE_MIN_LEN} and {settings.PROJECT_TITLE_MAX_LEN} characters long.',
        validators=[
            MinLengthValidator(settings.PROJECT_TITLE_MIN_LEN),
            MaxLengthValidator(settings.PROJECT_TITLE_MAX_LEN),
        ],
    )
    description = models.TextField(
        _('description'), blank=True, null=True, default='', help_text='Project description'
    )

    organization = models.ForeignKey(
        'organizations.Organization', on_delete=models.CASCADE, related_name='projects', null=True
    )
    label_config = models.TextField(
        _('label config'),
        blank=True,
        null=True,
        default='<View></View>',
        help_text='Label config in XML format. See more about it in documentation',
    )
    parsed_label_config = models.JSONField(
        _('parsed label config'),
        blank=True,
        null=True,
        default=None,
        help_text='Parsed label config in JSON format. See more about it in documentation',
    )
    expert_instruction = models.TextField(
        _('expert instruction'), blank=True, null=True, default='', help_text='Labeling instructions in HTML format'
    )
    show_instruction = models.BooleanField(
        _('show instruction'), default=False, help_text='Show instructions to the annotator before they start'
    )

    show_skip_button = models.BooleanField(
        _('show skip button'),
        default=True,
        help_text='Show a skip button in interface and allow annotators to skip the task',
    )
    enable_empty_annotation = models.BooleanField(
        _('enable empty annotation'), default=True, help_text='Allow annotators to submit empty annotations'
    )

    reveal_preannotations_interactively = models.BooleanField(
        _('reveal_preannotations_interactively'), default=False, help_text='Reveal pre-annotations interactively'
    )
    show_annotation_history = models.BooleanField(
        _('show annotation history'), default=False, help_text='Show annotation history to annotator'
    )
    show_collab_predictions = models.BooleanField(
        _('show predictions to annotator'), default=True, help_text='If set, the annotator can view model predictions'
    )
    evaluate_predictions_automatically = models.BooleanField(
        _('evaluate predictions automatically'),
        default=False,
        help_text='Retrieve and display predictions when loading a task',
    )
    token = models.CharField(_('token'), max_length=256, default=create_hash, null=True, blank=True)
    result_count = models.IntegerField(
        _('result count'), default=0, help_text='Total results inside of annotations counter'
    )
    color = models.CharField(_('color'), max_length=16, default='#FFFFFF', null=True, blank=True)

    created_by = models.ForeignKey(
        settings.AUTH_USER_MODEL,
        related_name='created_projects',
        on_delete=models.SET_NULL,
        null=True,
        verbose_name=_('created by'),
    )
    maximum_annotations = models.IntegerField(
        _('maximum annotation number'),
        default=1,
        help_text='Maximum number of annotations for one task. '
        'If the number of annotations per task is equal or greater '
        'to this value, the task is completed (is_labeled=True)',
    )
    min_annotations_to_start_training = models.IntegerField(
        _('min_annotations_to_start_training'),
        default=0,
        help_text='Minimum number of completed tasks after which model training is started',
    )

    control_weights = JSONField(_('control weights'), null=True, default=dict, help_text="Dict of weights for each control tag in metric calculation. Each control tag (e.g. label or choice) will "
                                                                                         "have it's own key in control weight dict with weight for each label and overall weight." 
                                                                                         "For example, if bounding box annotation with control tag named my_bbox should be included with 0.33 weight in agreement calculation, "
                                                                                         "and the first label Car should be twice more important than Airplaine, then you have to need the specify: "
                                                                                         "{'my_bbox': {'type': 'RectangleLabels', 'labels': {'Car': 1.0, 'Airplaine': 0.5}, 'overall': 0.33}")
    model_version = models.TextField(
        _('model version'), blank=True, null=True, default='', help_text='Machine learning model version'
    )
    data_types = JSONField(_('data_types'), default=dict, null=True)

    is_draft = models.BooleanField(
        _('is draft'), default=False, help_text='Whether or not the project is in the middle of being created'
    )
    is_published = models.BooleanField(
        _('published'), default=False, help_text='Whether or not the project is published to annotators'
    )
    created_at = models.DateTimeField(_('created at'), auto_now_add=True)
    updated_at = models.DateTimeField(_('updated at'), auto_now=True)

    SEQUENCE = 'Sequential sampling'
    UNIFORM = 'Uniform sampling'
    UNCERTAINTY = 'Uncertainty sampling'

    SAMPLING_CHOICES = (
        (SEQUENCE, 'Tasks are ordered by Data manager ordering'),
        (UNIFORM, 'Tasks are chosen randomly'),
        (UNCERTAINTY, 'Tasks are chosen according to model uncertainty scores (active learning mode)'),
    )

    sampling = models.CharField(max_length=100, choices=SAMPLING_CHOICES, null=True, default=SEQUENCE)
    skip_queue = models.CharField(max_length=100, choices=SkipQueue.choices, null=True,
                                  default=SkipQueue.REQUEUE_FOR_OTHERS)
    show_ground_truth_first = models.BooleanField(_('show ground truth first'), default=False)
    show_overlap_first = models.BooleanField(_('show overlap first'), default=False)
    overlap_cohort_percentage = models.IntegerField(_('overlap_cohort_percentage'), default=100)

    task_data_login = models.CharField(
        _('task_data_login'), max_length=256, blank=True, null=True, help_text='Task data credentials: login'
    )
    task_data_password = models.CharField(
        _('task_data_password'), max_length=256, blank=True, null=True, help_text='Task data credentials: password'
    )

    pinned_at = models.DateTimeField(_('pinned at'), null=True, default=None, help_text='Pinned date and time')

    def __init__(self, *args, **kwargs):
        super(Project, self).__init__(*args, **kwargs)
        self.__original_label_config = self.label_config
        self.__maximum_annotations = self.maximum_annotations
        self.__overlap_cohort_percentage = self.overlap_cohort_percentage
        self.__skip_queue = self.skip_queue

        # TODO: once bugfix with incorrect data types in List
        # logging.warning('! Please, remove code below after patching of all projects (extract_data_types)')
        if self.label_config is not None:
            if self.data_types != extract_data_types(self.label_config):
                self.data_types = extract_data_types(self.label_config)

    @property
    def num_tasks(self):
        return self.tasks.count()

    def get_current_predictions(self):
        return Prediction.objects.filter(Q(task__project=self.id) & Q(model_version=self.model_version))

    @property
    def num_predictions(self):
        return self.get_current_predictions().count()

    @property
    def num_annotations(self):
        return Annotation.objects.filter(task__project=self).count()

    @property
    def has_predictions(self):
        return self.get_current_predictions().exists()

    @property
    def has_any_predictions(self):
        return Prediction.objects.filter(Q(task__project=self.id)).exists()

    @property
    def business(self):
        return self.created_by.business

    @property
    def is_private(self):
        return None

    @property
    def secure_mode(self):
        return False

    @property
    def one_object_in_label_config(self):
        return len(self.data_types) <= 1

    @property
    def only_undefined_field(self):
        return (
            self.one_object_in_label_config
            and self.summary.common_data_columns
            and self.summary.common_data_columns[0] == settings.DATA_UNDEFINED_NAME
        )

    @property
    def get_labeled_count(self):
        return self.tasks.filter(is_labeled=True).count()

    @property
    def get_collected_count(self):
        return self.tasks.count()

    @property
    def get_total_possible_count(self):
        """
            Tasks has overlap - how many tc should be accepted
            possible count = sum [ t.overlap for t in tasks]

        :return: N int total amount of Annotations that should be submitted
        """
        if self.tasks.count() == 0:
            return 0
        return self.tasks.aggregate(Sum('overlap'))['overlap__sum']

    @property
    def get_available_for_labeling(self):
        return self.get_collected_count - self.get_labeled_count

    @property
    def need_annotators(self):
        return self.maximum_annotations - self.num_annotators

    @classmethod
    def find_by_invite_url(cls, url):
        token = url.strip('/').split('/')[-1]
        if len(token):
            return Project.objects.get(token=token)
        else:
            raise KeyError(f'Can\'t find Project by invite URL: {url}')

    def reset_token(self):
        self.token = create_hash()
        self.save()

    def add_collaborator(self, user):
        created = False
        with transaction.atomic():
            try:
                ProjectMember.objects.get(user=user, project=self)
            except ProjectMember.DoesNotExist:
                ProjectMember.objects.create(user=user, project=self)
                created = True
            else:
                logger.debug(f'Project membership {self} for user {user} already exists')
        return created

    def has_collaborator(self, user):
        return ProjectMember.objects.filter(user=user, project=self).exists()

    def has_collaborator_enabled(self, user):
        membership = ProjectMember.objects.filter(user=user, project=self)
        return membership.exists() and membership.first().enabled

    def _update_tasks_states(self,
                             maximum_annotations_changed,
                             overlap_cohort_percentage_changed,
                             tasks_number_changed):
        """
        Update tasks states after settings change
        :param maximum_annotations_changed: If maximum_annotations param changed
        :param overlap_cohort_percentage_changed: If cohort_percentage param changed
        :param tasks_number_changed: If tasks number changed in project
        """
        # if only maximum annotations parameter is tweaked
        if maximum_annotations_changed and (not overlap_cohort_percentage_changed or self.maximum_annotations == 1):
            tasks_with_overlap = self.tasks.filter(overlap__gt=1)
            if tasks_with_overlap.exists():
                # if there is a part with overlaped tasks, affect only them
                tasks_with_overlap.update(overlap=self.maximum_annotations)
            elif self.overlap_cohort_percentage < 100:
                self._rearrange_overlap_cohort()
            else:
                # otherwise affect all tasks
                self.tasks.update(overlap=self.maximum_annotations)
                tasks_with_overlap = self.tasks.all()
            # update is_labeled after change
            bulk_update_stats_project_tasks(
                tasks_with_overlap
            )

        # if cohort slider is tweaked
        elif overlap_cohort_percentage_changed and self.maximum_annotations > 1:
<<<<<<< HEAD
            tasks = self._rearrange_overlap_cohort()
            bulk_update_stats_project_tasks(
                tasks
            )

        # if adding/deleting tasks and cohort settings are applied
        elif tasks_number_changed and self.overlap_cohort_percentage < 100 and self.maximum_annotations > 1:
            tasks = self._rearrange_overlap_cohort()
            bulk_update_stats_project_tasks(
                tasks
            )

        if maximum_annotations_changed or overlap_cohort_percentage_changed:
            bulk_update_stats_project_tasks(
                self.tasks.filter(Q(annotations__isnull=False))
            )

    def update_tasks_states(
        self, maximum_annotations_changed, overlap_cohort_percentage_changed, tasks_number_changed
    ):
        start_job_async_or_sync(self._update_tasks_states, maximum_annotations_changed, overlap_cohort_percentage_changed, tasks_number_changed)


    def update_tasks_states_with_counters(
        self, maximum_annotations_changed, overlap_cohort_percentage_changed,
            tasks_number_changed, tasks_queryset
    ):
        start_job_async_or_sync(self._update_tasks_states_with_counters, maximum_annotations_changed,
                                overlap_cohort_percentage_changed, tasks_number_changed, tasks_queryset)


    def _update_tasks_states_with_counters(
        self, maximum_annotations_changed, overlap_cohort_percentage_changed,
            tasks_number_changed, tasks_queryset
    ):
        self._update_tasks_states(maximum_annotations_changed, overlap_cohort_percentage_changed,
            tasks_number_changed)
        self.update_tasks_counters(tasks_queryset)
=======
            self.rearrange_overlap_cohort()

        # if adding/deleting tasks and cohort settings are applied
        elif tasks_number_changed and self.overlap_cohort_percentage < 100 and self.maximum_annotations > 1:
            self.rearrange_overlap_cohort()
>>>>>>> 5734cdb5

    def _rearrange_overlap_cohort(self):
        """
        Rearrange overlap depending on annotation count in tasks
        """
        all_project_tasks = Task.objects.filter(project=self)
        max_annotations = self.maximum_annotations
        must_tasks = int(self.tasks.count() * self.overlap_cohort_percentage / 100 + 0.5)

        tasks_with_max_annotations = all_project_tasks.annotate(
            anno=Count('annotations', filter=Q_task_finished_annotations & Q(annotations__ground_truth=False))
        ).filter(anno__gte=max_annotations)

        tasks_with_min_annotations = all_project_tasks.exclude(
            id__in=tasks_with_max_annotations
        )

        # check how many tasks left to finish
        left_must_tasks = max(must_tasks - tasks_with_max_annotations.count(), 0)
        if left_must_tasks > 0:
            # if there are unfinished tasks update tasks with count(annotations) >= overlap
            tasks_with_max_annotations.update(overlap=max_annotations)
            # order other tasks by count(annotations)
            tasks_with_min_annotations = tasks_with_min_annotations.annotate(
                anno=Count('annotations')
            ).order_by('-anno')
            objs = []
            # assign overlap depending on annotation count
            for item in tasks_with_min_annotations[:left_must_tasks]:
                item.overlap = max_annotations
                objs.append(item)
            for item in tasks_with_min_annotations[left_must_tasks:]:
                item.overlap = 1
                objs.append(item)
            with transaction.atomic():
                bulk_update(objs, update_fields=['overlap'], batch_size=settings.BATCH_SIZE)
            return objs
        else:
            tasks_with_max_annotations.update(overlap=max_annotations)
            tasks_with_min_annotations.update(overlap=1)
<<<<<<< HEAD
            return tasks_with_max_annotations | tasks_with_min_annotations
=======
        # update is labeled after tasks rearrange overlap
        bulk_update_stats_project_tasks(all_project_tasks)
>>>>>>> 5734cdb5

    def remove_tasks_by_file_uploads(self, file_upload_ids):
        self.tasks.filter(file_upload_id__in=file_upload_ids).delete()

    def advance_onboarding(self):
        """Move project to next onboarding step"""
        po_qs = self.steps_left.order_by('step__order')
        count = po_qs.count()

        if count:
            po = po_qs.first()
            po.finished = True
            po.save()

            return count != 1

    def created_at_prettify(self):
        return self.created_at.strftime("%d %b %Y %H:%M:%S")

    def onboarding_step_finished(self, step):
        """Mark specific step as finished"""
        pos = ProjectOnboardingSteps.objects.get(code=step)
        po = ProjectOnboarding.objects.get(project=self, step=pos)
        po.finished = True
        po.save()

        return po

    def data_types_json(self):
        return json.dumps(self.data_types)

    def available_data_keys(self):
        return sorted(list(self.data_types.keys()))

    @classmethod
    def validate_label_config(cls, config_string):
        validate_label_config(config_string)

    def validate_config(self, config_string, strict=False):
        self.validate_label_config(config_string)
        if not hasattr(self, 'summary'):
            return

        if self.num_tasks == 0:
            logger.debug(f'Project {self} has no tasks: nothing to validate here. Ensure project summary is empty')
            self.summary.reset()
            return

        # validate data columns consistency
        fields_from_config = get_all_object_tag_names(config_string)
        if not fields_from_config:
            logger.debug(f'Data fields not found in labeling config')
            return

        #TODO: DEV-2939 Add validation for fields addition in label config
        '''fields_from_config = {field.split('[')[0] for field in fields_from_config}  # Repeater tag support
        fields_from_data = set(self.summary.common_data_columns)
        fields_from_data.discard(settings.DATA_UNDEFINED_NAME)
        if fields_from_data and not fields_from_config.issubset(fields_from_data):
            different_fields = list(fields_from_config.difference(fields_from_data))
            raise LabelStudioValidationErrorSentryIgnored(
                f'These fields are not present in the data: {",".join(different_fields)}'
            )'''

        if self.num_annotations == 0:
            logger.debug(
                f'Project {self} has no annotations: nothing to validate here. '
                f'Ensure annotations-related project summary is empty'
            )
            self.summary.reset(tasks_data_based=False)
            return

        # validate annotations consistency
        annotations_from_config = set(get_all_control_tag_tuples(config_string))
        if not annotations_from_config:
            logger.debug(f'Annotation schema is not found in config')
            return
        annotations_from_data = set(self.summary.created_annotations)
        if annotations_from_data and not annotations_from_data.issubset(annotations_from_config):
            different_annotations = list(annotations_from_data.difference(annotations_from_config))
            diff_str = []
            for ann_tuple in different_annotations:
                from_name, to_name, t = ann_tuple.split('|')
                if t.lower() == 'textarea':  # avoid textarea to_name check (see DEV-1598)
                    continue
                if not check_control_in_config_by_regex(config_string, from_name) or \
                not check_toname_in_config_by_regex(config_string, to_name) or \
                t not in get_all_types(config_string):
                    diff_str.append(
                        f'{self.summary.created_annotations[ann_tuple]} '
                        f'with from_name={from_name}, to_name={to_name}, type={t}'
                    )
            if len(diff_str) > 0:
                diff_str = '\n'.join(diff_str)
                raise LabelStudioValidationErrorSentryIgnored(
                    f'Created annotations are incompatible with provided labeling schema, we found:\n{diff_str}'
                )


        # validate labels consistency
        labels_from_config, dynamic_label_from_config = get_all_labels(config_string)
        created_labels = self.summary.created_labels
        for control_tag_from_data, labels_from_data in created_labels.items():
            # Check if labels created in annotations, and their control tag has been removed
            if labels_from_data and ((control_tag_from_data not in labels_from_config) and (
                    control_tag_from_data not in dynamic_label_from_config)) and \
                    not check_control_in_config_by_regex(config_string, control_tag_from_data):
                raise LabelStudioValidationErrorSentryIgnored(
                    f'There are {sum(labels_from_data.values(), 0)} annotation(s) created with tag '
                    f'"{control_tag_from_data}", you can\'t remove it'
                )
            labels_from_config_by_tag = set(labels_from_config[get_original_fromname_by_regex(config_string, control_tag_from_data)])
            parsed_config = parse_config(config_string)
            tag_types = [tag_info['type'] for _, tag_info in parsed_config.items()]
            # DEV-1990 Workaround for Video labels as there are no labels in VideoRectangle tag
            if 'VideoRectangle' in tag_types:
                for key in labels_from_config:
                    labels_from_config_by_tag |= set(labels_from_config[key])
            if 'Taxonomy' in tag_types:
                custom_tags = Label.objects.filter(links__project=self).values_list('value', flat=True)
                flat_custom_tags = set([item for sublist in custom_tags for item in sublist])
                labels_from_config_by_tag |= flat_custom_tags
            # check if labels from is subset if config labels
            if not set(labels_from_data).issubset(set(labels_from_config_by_tag)):
                different_labels = list(set(labels_from_data).difference(labels_from_config_by_tag))
                diff_str = '\n'.join(f'{l} ({labels_from_data[l]} annotations)' for l in different_labels)
                if (strict is True) and ((control_tag_from_data not in dynamic_label_from_config) and
                        (not check_control_in_config_by_regex(config_string, control_tag_from_data, filter=dynamic_label_from_config.keys()))):
                    # raise error if labels not dynamic and not in regex rules
                    raise LabelStudioValidationErrorSentryIgnored(
                        f'These labels still exist in annotations:\n{diff_str}')
                else:
                    logger.info(f'project_id={self.id} inconsistent labels in config and annotations: {diff_str}')

    def _label_config_has_changed(self):
        return self.label_config != self.__original_label_config

    def delete_predictions(self):
        predictions = Prediction.objects.filter(task__project=self)
        count = predictions.count()
        predictions.delete()
        return {'deleted_predictions': count}

    def get_updated_weights(self):
        outputs = self.get_parsed_config(autosave_cache=False)
        control_weights = {}
        exclude_control_types = ('Filter',)
        for control_name in outputs:
            control_type = outputs[control_name]['type']
            if control_type in exclude_control_types:
                continue
            control_weights[control_name] = {
                'overall': self.control_weights.get(control_name, {}).get('overall') or 1.0,
                'type': control_type,
                'labels': {label: self.control_weights.get(control_name, {}).get('labels', {}).get(label) or 1.0 for label in outputs[control_name].get('labels', [])},
            }
        return control_weights

    def save(self, *args, recalc=True, **kwargs):
        exists = True if self.pk else False
        project_with_config_just_created = not exists and self.label_config

        if self._label_config_has_changed() or project_with_config_just_created:
            self.data_types = extract_data_types(self.label_config)
            self.parsed_label_config = parse_config(self.label_config)

        if self.label_config and (self._label_config_has_changed() or not exists or not self.control_weights):
            self.control_weights = self.get_updated_weights()

        if self._label_config_has_changed():
            self.__original_label_config = self.label_config

        super(Project, self).save(*args, **kwargs)

        if not exists:
            steps = ProjectOnboardingSteps.objects.all()
            objs = [ProjectOnboarding(project=self, step=step) for step in steps]
            ProjectOnboarding.objects.bulk_create(objs)

        # argument for recalculate project task stats
        if recalc:
            self._update_tasks_states(
                maximum_annotations_changed=self.__maximum_annotations != self.maximum_annotations,
                overlap_cohort_percentage_changed=self.__overlap_cohort_percentage != self.overlap_cohort_percentage,
                tasks_number_changed=False,
            )
            self.__maximum_annotations = self.maximum_annotations
            self.__overlap_cohort_percentage = self.overlap_cohort_percentage

        if self.__skip_queue != self.skip_queue:
            bulk_update_stats_project_tasks(
                self.tasks.filter(Q(annotations__isnull=False) & Q(annotations__ground_truth=False))
            )

        if hasattr(self, 'summary'):
            # Ensure project.summary is consistent with current tasks / annotations
            if self.num_tasks == 0:
                self.summary.reset()
            elif self.num_annotations == 0:
                self.summary.reset(tasks_data_based=False)

    def get_member_ids(self):
        if hasattr(self, 'team_link'):
            # project has defined team scope
            # TODO: avoid checking team but rather add all project members when creating a project
            return self.team_link.team.members.values_list('user', flat=True)
        else:
            from users.models import User

            # TODO: may want to return all users from organization
            return User.objects.none()

    def has_team_user(self, user):
        return hasattr(self, 'team_link') and self.team_link.team.has_user(user)

    def annotators(self):
        """Annotators connected to this project including team members"""
        from users.models import User

        member_ids = self.get_member_ids()
        team_members = User.objects.filter(id__in=member_ids).order_by('email')

        # add members from invited projects
        project_member_ids = self.members.values_list('user__id', flat=True)
        project_members = User.objects.filter(id__in=project_member_ids)

        annotators = team_members | project_members

        # set annotator.team_member=True if annotator is not an invited user
        annotators = annotators.annotate(
            team_member=Case(
                When(id__in=project_member_ids, then=Value(False)),
                default=Value(True),
                output_field=BooleanField(),
            )
        )
        return annotators

    def annotators_with_annotations(self, min_count=500):
        """Annotators with annotation number > min_number

        :param min_count: minimal annotation number to leave an annotators
        :return: filtered annotators
        """
        annotators = self.annotators()
        q = Q(annotations__task__project=self) & Q_task_finished_annotations & Q(annotations__ground_truth=False)
        annotators = annotators.annotate(annotation_count=Count('annotations', filter=q, distinct=True))
        return annotators.filter(annotation_count__gte=min_count)

    def labeled_tasks(self):
        return self.tasks.filter(is_labeled=True)

    def has_annotations(self):
        from tasks.models import Annotation  # prevent cycling imports

        return Annotation.objects.filter(Q(task__project=self) & Q(ground_truth=False)).count() > 0

    # [TODO] this should be a template tag or something like this
    @property
    def label_config_line(self):
        c = self.label_config
        return config_line_stipped(c)

    def get_sample_task(self, label_config=None):
        config = label_config or self.label_config
        task, _, _ = get_sample_task(config)
        return task

    def eta(self):
        """
            Show eta for project to be finished
            eta = avg task annotations finish time * remain annotations

            task has overlap = amount of task annotations to consider as finished (is_labeled)
            remain annotations = sum ( task annotations to be done to fulfill each unfinished task overlap)

        :return: time in seconds
        """
        # finished tasks * overlap
        finished_tasks = Task.objects.filter(project=self.id, is_labeled=True)
        # one could make more than need to overlap
        min_n_finished_annotations = sum([ft.overlap for ft in finished_tasks])

        annotations_unfinished_tasks = Annotation.objects.filter(
            task__project=self.id, task__is_labeled=False, ground_truth=False, result__isnull=False
        ).count()

        # get minimum remain annotations
        total_annotations_needed = self.get_total_possible_count
        annotations_remain = total_annotations_needed - min_n_finished_annotations - annotations_unfinished_tasks

        # get average time of all finished TC
        finished_annotations = Annotation.objects.filter(
            Q(task__project=self.id) & Q(ground_truth=False), result__isnull=False
        ).values('lead_time')
        avg_lead_time = finished_annotations.aggregate(avg_lead_time=Avg('lead_time'))['avg_lead_time']

        if avg_lead_time is None:
            return None
        return avg_lead_time * annotations_remain

    def finished(self):
        return not self.tasks.filter(is_labeled=False).exists()

    def annotations_lead_time(self):
        annotations = Annotation.objects.filter(Q(task__project=self.id) & Q(ground_truth=False))
        return annotations.aggregate(avg_lead_time=Avg('lead_time'))['avg_lead_time']

    @staticmethod
    def django_settings():
        return settings

    @staticmethod
    def max_tasks_file_size():
        return settings.TASKS_MAX_FILE_SIZE

    def get_parsed_config(self, autosave_cache=True):
        if self.parsed_label_config is None:
            self.parsed_label_config = parse_config(self.label_config)

            # if autosave_cache:
            #    Project.objects.filter(id=self.id).update(parsed_label_config=self.parsed_label_config)

        return self.parsed_label_config

    def get_counters(self):
        """Method to get extra counters data from Manager method with_counts()
        """
        result = {}
        for field in ProjectManager.COUNTER_FIELDS:
            value = getattr(self, field, None)
            if value is not None:
                result[field] = value
        return result

    def get_model_versions(self, with_counters=False):
        """
        Get model_versions from project predictions
        :param with_counters: With count of predictions for each version
        :return:
        Dict or list
        {model_version: count_predictions}, [model_versions]
        """
        predictions = Prediction.objects.filter(task__project=self)
        # model_versions = set(predictions.values_list('model_version', flat=True).distinct())
        model_versions = predictions.values('model_version').annotate(count=Count('model_version'))
        output = {r['model_version']: r['count'] for r in model_versions}
        if self.model_version is not None and self.model_version not in output:
            output[self.model_version] = 0
        if with_counters:
            return output
        else:
            return list(output)

    def get_all_storage_objects(self, type_='import'):
        from io_storages.models import get_storage_classes

        if hasattr(self, '_storage_objects'):
            return self._storage_objects

        storage_objects = []
        for storage_class in get_storage_classes(type_):
            storage_objects += list(storage_class.objects.filter(project=self))

        self._storage_objects = storage_objects
        return storage_objects

    def _update_tasks_counters(self, queryset, from_scratch=True):
        """
        Update tasks counters
        :param queryset: Tasks to update queryset
        :param from_scratch: Skip calculated tasks
        :return: Count of updated tasks
        """
        objs = []

        total_annotations = Count("annotations", distinct=True, filter=Q(annotations__was_cancelled=False))
        cancelled_annotations = Count("annotations", distinct=True, filter=Q(annotations__was_cancelled=True))
        total_predictions = Count("predictions", distinct=True)
        # construct QuerySet in case of list of Tasks
        if isinstance(queryset, list) and len(queryset) > 0 and isinstance(queryset[0], Task):
            queryset = Task.objects.filter(id__in=[task.id for task in queryset])
        # construct QuerySet in case annotated queryset
        if isinstance(queryset, TaskQuerySet) and queryset.exists() and isinstance(queryset[0], int):
            queryset = Task.objects.filter(id__in=queryset)

        if not from_scratch:
            queryset = queryset.exclude(
                Q(total_annotations__gt=0) |
                Q(cancelled_annotations__gt=0) |
                Q(total_predictions__gt=0)
            )

        # filter our tasks with 0 annotations and 0 predictions and update them with 0
        queryset.filter(annotations__isnull=True, predictions__isnull=True).\
            update(total_annotations=0, cancelled_annotations=0, total_predictions=0)

        # filter our tasks with 0 annotations and 0 predictions
        queryset = queryset.filter(Q(annotations__isnull=False) | Q(predictions__isnull=False))
        queryset = queryset.annotate(new_total_annotations=total_annotations,
                                     new_cancelled_annotations=cancelled_annotations,
                                     new_total_predictions=total_predictions)

        for task in queryset.only('id', 'total_annotations', 'cancelled_annotations', 'total_predictions'):
            task.total_annotations = task.new_total_annotations
            task.cancelled_annotations = task.new_cancelled_annotations
            task.total_predictions = task.new_total_predictions
            objs.append(task)

        with transaction.atomic():
            bulk_update(objs, update_fields=['total_annotations', 'cancelled_annotations', 'total_predictions'], batch_size=settings.BATCH_SIZE)
        return len(objs)

    def __str__(self):
        return f'{self.title} (id={self.id})' or _("Business number %d") % self.pk

    class Meta:
        db_table = 'project'


class ProjectOnboardingSteps(models.Model):
    """ """

    DATA_UPLOAD = "DU"
    CONF_SETTINGS = "CF"
    PUBLISH = "PB"
    INVITE_EXPERTS = "IE"

    STEPS_CHOICES = (
        (DATA_UPLOAD, "Import your data"),
        (CONF_SETTINGS, "Configure settings"),
        (PUBLISH, "Publish project"),
        (INVITE_EXPERTS, "Invite collaborators"),
    )

    code = models.CharField(max_length=2, choices=STEPS_CHOICES, null=True)

    title = models.CharField(_('title'), max_length=1000, null=False)
    description = models.TextField(_('description'), null=False)
    order = models.IntegerField(default=0)

    created_at = models.DateTimeField(_('created at'), auto_now_add=True)
    updated_at = models.DateTimeField(_('updated at'), auto_now=True)

    class Meta:
        ordering = ['order']


class ProjectOnboarding(models.Model):
    """ """

    step = models.ForeignKey(ProjectOnboardingSteps, on_delete=models.CASCADE, related_name="po_through")
    project = models.ForeignKey(Project, on_delete=models.CASCADE)

    finished = models.BooleanField(default=False)

    created_at = models.DateTimeField(_('created at'), auto_now_add=True)
    updated_at = models.DateTimeField(_('updated at'), auto_now=True)

    def save(self, *args, **kwargs):
        super(ProjectOnboarding, self).save(*args, **kwargs)
        if ProjectOnboarding.objects.filter(project=self.project, finished=True).count() == 4:
            self.project.skip_onboarding = True
            self.project.save(recalc=False)


class ProjectMember(models.Model):

    user = models.ForeignKey(
        settings.AUTH_USER_MODEL, on_delete=models.CASCADE, related_name='project_memberships', help_text='User ID'
    )  # noqa
    project = models.ForeignKey(Project, on_delete=models.CASCADE, related_name='members', help_text='Project ID')
    enabled = models.BooleanField(default=True, help_text='Project member is enabled')
    created_at = models.DateTimeField(_('created at'), auto_now_add=True)
    updated_at = models.DateTimeField(_('updated at'), auto_now=True)


class ProjectSummary(models.Model):

    project = AutoOneToOneField(Project, primary_key=True, on_delete=models.CASCADE, related_name='summary')
    created_at = models.DateTimeField(_('created at'), auto_now_add=True, help_text='Creation time')

    # { col1: task_count_with_col1, col2: task_count_with_col2 }
    all_data_columns = JSONField(
        _('all data columns'), null=True, default=dict, help_text='All data columns found in imported tasks'
    )
    # [col1, col2]
    common_data_columns = JSONField(
        _('common data columns'), null=True, default=list, help_text='Common data columns found across imported tasks'
    )
    # { (from_name, to_name, type): annotation_count }
    created_annotations = JSONField(
        _('created annotations'),
        null=True,
        default=dict,
        help_text='Unique annotation types identified by tuple (from_name, to_name, type)',
    )  # noqa
    # { from_name: {label1: task_count_with_label1, label2: task_count_with_label2} }
    created_labels = JSONField(_('created labels'), null=True, default=dict, help_text='Unique labels')

    def has_permission(self, user):
        return self.project.has_permission(user)

    def reset(self, tasks_data_based=True):
        if tasks_data_based:
            self.all_data_columns = {}
            self.common_data_columns = []
        self.created_annotations = {}
        self.created_labels = {}
        self.save()

    def update_data_columns(self, tasks):
        common_data_columns = set()
        all_data_columns = dict(self.all_data_columns)
        for task in tasks:
            try:
                task_data = get_attr_or_item(task, 'data')
            except KeyError:
                task_data = task
            task_data_keys = task_data.keys()
            for column in task_data_keys:
                all_data_columns[column] = all_data_columns.get(column, 0) + 1
            if not common_data_columns:
                common_data_columns = set(task_data_keys)
            else:
                common_data_columns &= set(task_data_keys)

        self.all_data_columns = all_data_columns
        if not self.common_data_columns:
            self.common_data_columns = list(sorted(common_data_columns))
        else:
            self.common_data_columns = list(sorted(set(self.common_data_columns) & common_data_columns))
        logger.debug(f'summary.all_data_columns = {self.all_data_columns}')
        logger.debug(f'summary.common_data_columns = {self.common_data_columns}')
        self.save(update_fields=['all_data_columns', 'common_data_columns'])

    def remove_data_columns(self, tasks):
        all_data_columns = dict(self.all_data_columns)
        keys_to_remove = []

        for task in tasks:
            task_data = get_attr_or_item(task, 'data')
            for key in task_data.keys():
                if key in all_data_columns:
                    all_data_columns[key] -= 1
                    if all_data_columns[key] == 0:
                        keys_to_remove.append(key)
                        all_data_columns.pop(key)
        self.all_data_columns = all_data_columns

        if keys_to_remove:
            common_data_columns = list(self.common_data_columns)
            for key in keys_to_remove:
                if key in common_data_columns:
                    common_data_columns.remove(key)
            self.common_data_columns = common_data_columns
        logger.debug(f'summary.all_data_columns = {self.all_data_columns}')
        logger.debug(f'summary.common_data_columns = {self.common_data_columns}')
        self.save(update_fields=['all_data_columns', 'common_data_columns', ])

    def _get_annotation_key(self, result):
        result_type = result.get('type', None)
        if result_type in ('relation', 'pairwise', None):
            return None
        if 'from_name' not in result or 'to_name' not in result:
            logger.error(
                'Unexpected annotation.result format: "from_name" or "to_name" not found',
                extra={'sentry_skip': True},
            )
            return None
        result_from_name = result['from_name']
        key = get_annotation_tuple(result_from_name, result['to_name'], result_type or '')
        return key

    def _get_labels(self, result):
        result_type = result.get('type')
        # DEV-1990 Workaround for Video labels as there are no labels in VideoRectangle tag
        if result_type in ['videorectangle']:
            result_type = 'labels'
        result_value = result['value'].get(result_type)
        if not result_value or not isinstance(result_value, list) or result_type == 'text':
            # Non-list values are not labels. TextArea list values (texts) are not labels too.
            return []
        # Labels are stored in list
        labels = []
        for label in result_value:
            if result_type == 'taxonomy' and isinstance(label, list):
                for label_ in label:
                    labels.append(str(label_))
            else:
                labels.append(str(label))
        return labels

    def update_created_annotations_and_labels(self, annotations):
        created_annotations = dict(self.created_annotations)
        labels = dict(self.created_labels)
        for annotation in annotations:
            results = get_attr_or_item(annotation, 'result') or []
            if not isinstance(results, list):
                continue

            for result in results:
                # aggregate annotation types
                key = self._get_annotation_key(result)
                if not key:
                    continue
                created_annotations[key] = created_annotations.get(key, 0) + 1
                from_name = result['from_name']

                # aggregate labels
                if from_name not in self.created_labels:
                    labels[from_name] = dict()

                for label in self._get_labels(result):
                    labels[from_name][label] = labels[from_name].get(label, 0) + 1

        logger.debug(f'summary.created_annotations = {created_annotations}')
        logger.debug(f'summary.created_labels = {labels}')
        self.created_annotations = created_annotations
        self.created_labels = labels
        self.save(update_fields=['created_annotations', 'created_labels'])

    def remove_created_annotations_and_labels(self, annotations):
        created_annotations = dict(self.created_annotations)
        labels = dict(self.created_labels)
        for annotation in annotations:
            results = get_attr_or_item(annotation, 'result') or []
            if not isinstance(results, list):
                continue

            for result in results:
                # reduce annotation counters
                key = self._get_annotation_key(result)
                if key in created_annotations:
                    created_annotations[key] -= 1
                    if created_annotations[key] == 0:
                        created_annotations.pop(key)

                # reduce labels counters
                from_name = result.get('from_name', None)
                if from_name not in labels:
                    continue
                for label in self._get_labels(result):
                    label = str(label)
                    if label in labels[from_name]:
                        labels[from_name][label] -= 1
                        if labels[from_name][label] == 0:
                            labels[from_name].pop(label)
                if not labels[from_name]:
                    labels.pop(from_name)
        logger.debug(f'summary.created_annotations = {created_annotations}')
        logger.debug(f'summary.created_labels = {labels}')
        self.created_annotations = created_annotations
        self.created_labels = labels
        self.save(update_fields=['created_annotations', 'created_labels'])<|MERGE_RESOLUTION|>--- conflicted
+++ resolved
@@ -378,12 +378,16 @@
 
         # if cohort slider is tweaked
         elif overlap_cohort_percentage_changed and self.maximum_annotations > 1:
-<<<<<<< HEAD
             tasks = self._rearrange_overlap_cohort()
             bulk_update_stats_project_tasks(
                 tasks
             )
-
+            self.rearrange_overlap_cohort()
+
+        # if adding/deleting tasks and cohort settings are applied
+        elif tasks_number_changed and self.overlap_cohort_percentage < 100 and self.maximum_annotations > 1:
+            self.rearrange_overlap_cohort()
+    
         # if adding/deleting tasks and cohort settings are applied
         elif tasks_number_changed and self.overlap_cohort_percentage < 100 and self.maximum_annotations > 1:
             tasks = self._rearrange_overlap_cohort()
@@ -417,13 +421,6 @@
         self._update_tasks_states(maximum_annotations_changed, overlap_cohort_percentage_changed,
             tasks_number_changed)
         self.update_tasks_counters(tasks_queryset)
-=======
-            self.rearrange_overlap_cohort()
-
-        # if adding/deleting tasks and cohort settings are applied
-        elif tasks_number_changed and self.overlap_cohort_percentage < 100 and self.maximum_annotations > 1:
-            self.rearrange_overlap_cohort()
->>>>>>> 5734cdb5
 
     def _rearrange_overlap_cohort(self):
         """
@@ -460,16 +457,16 @@
                 objs.append(item)
             with transaction.atomic():
                 bulk_update(objs, update_fields=['overlap'], batch_size=settings.BATCH_SIZE)
+            # update is labeled after tasks rearrange overlap
+            bulk_update_stats_project_tasks(all_project_tasks)
             return objs
         else:
             tasks_with_max_annotations.update(overlap=max_annotations)
             tasks_with_min_annotations.update(overlap=1)
-<<<<<<< HEAD
+            # update is labeled after tasks rearrange overlap
+            bulk_update_stats_project_tasks(all_project_tasks)
             return tasks_with_max_annotations | tasks_with_min_annotations
-=======
-        # update is labeled after tasks rearrange overlap
-        bulk_update_stats_project_tasks(all_project_tasks)
->>>>>>> 5734cdb5
+
 
     def remove_tasks_by_file_uploads(self, file_upload_ids):
         self.tasks.filter(file_upload_id__in=file_upload_ids).delete()
