"""This file and its contents are licensed under the Apache License 2.0. Please see the included NOTICE for copyright information and LICENSE for a copy of the license.
"""
import logging
import re
from datetime import datetime

import ujson as json
from core.feature_flags import flag_set
from data_manager.prepare_params import ConjunctionEnum
from django.conf import settings
from django.contrib.postgres.aggregates import ArrayAgg
from django.contrib.postgres.fields.jsonb import KeyTextTransform
from django.db import models
<<<<<<< HEAD
from django.db.models import (
    Aggregate,
    Avg,
    Case,
    DateTimeField,
    Exists,
    F,
    FloatField,
    IntegerField,
    OuterRef,
    Q,
    Subquery,
    Value,
    When,
)
from django.db.models.functions import Cast, Coalesce
=======
from django.db.models import Aggregate, Avg, Case, Exists, F, FloatField, OuterRef, Q, Subquery, TextField, Value, When
from django.db.models.functions import Cast, Coalesce, Concat
>>>>>>> b57b91bb
from pydantic import BaseModel

from label_studio.core.utils.common import load_func
from label_studio.core.utils.params import cast_bool_from_str

logger = logging.getLogger(__name__)

DATETIME_FORMAT = '%Y-%m-%dT%H:%M:%S.%fZ'


class _Operator(BaseModel):
    EQUAL = 'equal'
    NOT_EQUAL = 'not_equal'
    LESS = 'less'
    GREATER = 'greater'
    LESS_OR_EQUAL = 'less_or_equal'
    GREATER_OR_EQUAL = 'greater_or_equal'
    IN = 'in'
    NOT_IN = 'not_in'
    IN_LIST = 'in_list'
    NOT_IN_LIST = 'not_in_list'
    EMPTY = 'empty'
    CONTAINS = 'contains'
    NOT_CONTAINS = 'not_contains'
    REGEX = 'regex'


Operator = _Operator()

operators = {
    Operator.EQUAL: '',
    Operator.NOT_EQUAL: '',
    Operator.LESS: '__lt',
    Operator.GREATER: '__gt',
    Operator.LESS_OR_EQUAL: '__lte',
    Operator.GREATER_OR_EQUAL: '__gte',
    Operator.IN: '',
    Operator.NOT_IN: '',
    Operator.IN_LIST: '',
    Operator.NOT_IN_LIST: '',
    Operator.EMPTY: '__isnull',
    Operator.CONTAINS: '__icontains',
    Operator.NOT_CONTAINS: '__icontains',
    Operator.REGEX: '__regex',
}


def get_fields_for_filter_ordering(prepare_params):
    result = []
    if prepare_params is None:
        return result

    # collect fields from ordering
    if prepare_params.ordering:
        ordering_field_name = prepare_params.ordering[0].replace('tasks:', '').replace('-', '')
        result.append(ordering_field_name)

    # collect fields from filters
    if prepare_params.filters:
        for _filter in prepare_params.filters.items:
            filter_field_name = _filter.filter.replace('filter:tasks:', '')
            result.append(filter_field_name)
    return result


def get_fields_for_evaluation(prepare_params, user, skip_regular=True):
    """Collecting field names to annotate them

    :param prepare_params: structure with filters and ordering
    :param user: user
    :return: list of field names
    """
    from projects.models import Project
    from tasks.models import Task

    result = []
    result += get_fields_for_filter_ordering(prepare_params)

    # visible fields calculation
    fields = prepare_params.data.get('hiddenColumns', None)
    if fields:
        from label_studio.data_manager.functions import TASKS

        GET_ALL_COLUMNS = load_func(settings.DATA_MANAGER_GET_ALL_COLUMNS)
        all_columns = GET_ALL_COLUMNS(Project.objects.get(id=prepare_params.project), user)
        all_columns = set(
            [TASKS + ('data.' if c.get('parent', None) == 'data' else '') + c['id'] for c in all_columns['columns']]
        )
        hidden = set(fields['explore']) & set(fields['labeling'])
        shown = all_columns - hidden
        shown = {c[len(TASKS) :] for c in shown} - {'data'}  # remove tasks:
        result = set(result) | shown

    # remove duplicates
    result = set(result)

    # we don't need to annotate regular model fields, so we skip them
    if skip_regular:
        skipped_fields = [field.attname for field in Task._meta.fields]
        skipped_fields.append('id')
        result = [f for f in result if f not in skipped_fields]
        result = [f for f in result if not f.startswith('data.')]

    return result


def apply_ordering(queryset, ordering, project, request, view_data=None):
    if ordering:

        preprocess_field_name = load_func(settings.PREPROCESS_FIELD_NAME)
        raw_field_name = ordering[0]
        numeric_ordering = False
        unsigned_field_name = raw_field_name.lstrip('-+')
        if (
            view_data is not None
            and 'columnsDisplayType' in view_data
            and unsigned_field_name in view_data['columnsDisplayType']
            and view_data['columnsDisplayType'][unsigned_field_name] == 'Number'
        ):
            numeric_ordering = True
        field_name, ascending = preprocess_field_name(
            raw_field_name, only_undefined_field=project.only_undefined_field
        )

        if field_name.startswith('data__'):
            # annotate task with data field for float/int/bool ordering support
            json_field = field_name.replace('data__', '')
            numeric_ordering_applied = False
            if numeric_ordering is True:
                queryset = queryset.annotate(
                    ordering_field=Cast(KeyTextTransform(json_field, 'data'), output_field=FloatField())
                )
                # for non numeric values we need fallback to string ordering
                try:
                    queryset.first()
                    numeric_ordering_applied = True
                except Exception as e:
                    logger.warning(f'Failed to apply numeric ordering for field {json_field}: {e}')
            if not numeric_ordering_applied:
                queryset = queryset.annotate(ordering_field=KeyTextTransform(json_field, 'data'))
            f = F('ordering_field').asc(nulls_last=True) if ascending else F('ordering_field').desc(nulls_last=True)

        else:
            f = F(field_name).asc(nulls_last=True) if ascending else F(field_name).desc(nulls_last=True)

        queryset = queryset.order_by(f)
    else:
        queryset = queryset.order_by('id')

    return queryset


def cast_value(_filter):
    # range (is between)
    if hasattr(_filter.value, 'max'):
        if _filter.type == 'Number':
            _filter.value.min = float(_filter.value.min)
            _filter.value.max = float(_filter.value.max)
        elif _filter.type == 'Datetime':
            _filter.value.min = datetime.strptime(_filter.value.min, DATETIME_FORMAT)
            _filter.value.max = datetime.strptime(_filter.value.max, DATETIME_FORMAT)
    # one value
    else:
        if _filter.type == 'Number':
            _filter.value = float(_filter.value)
        elif _filter.type == 'Datetime':
            _filter.value = datetime.strptime(_filter.value, DATETIME_FORMAT)
        elif _filter.type == 'Boolean':
            _filter.value = cast_bool_from_str(_filter.value)


def add_result_filter(field_name, _filter, filter_expressions, project):
    from django.db.models.expressions import RawSQL
    from tasks.models import Annotation, Prediction

    _class = Annotation if field_name == 'annotations_results' else Prediction

    # Annotation
    if field_name == 'annotations_results':
        subquery = Q(
            id__in=Annotation.objects.annotate(json_str=RawSQL('cast(result as text)', ''))
            .filter(Q(project=project) & Q(json_str__contains=_filter.value))
            .filter(task=OuterRef('pk'))
            .values_list('task', flat=True)
        )
    # Predictions: they don't have `project` yet
    else:
        subquery = Exists(
            _class.objects.annotate(json_str=RawSQL('cast(result as text)', '')).filter(
                Q(task=OuterRef('pk')) & Q(json_str__contains=_filter.value)
            )
        )

    if _filter.operator in [Operator.EQUAL, Operator.NOT_EQUAL]:
        try:
            value = json.loads(_filter.value)
        except:  # noqa: E722
            return 'exit'

        q = Exists(_class.objects.filter(Q(task=OuterRef('pk')) & Q(result=value)))
        filter_expressions.append(q if _filter.operator == Operator.EQUAL else ~q)
        return 'continue'
    elif _filter.operator == Operator.CONTAINS:
        filter_expressions.append(Q(subquery))
        return 'continue'
    elif _filter.operator == Operator.NOT_CONTAINS:
        filter_expressions.append(~Q(subquery))
        return 'continue'
    elif _filter.operator == Operator.EMPTY:
        if cast_bool_from_str(_filter.value):
            q = Q(annotations__result__isnull=True) | Q(annotations__result=[])
        else:
            q = Q(annotations__result__isnull=False) & ~Q(annotations__result=[])
        filter_expressions.append(q)
        return 'continue'


def add_user_filter(enabled, key, _filter, filter_expressions):
    if enabled and _filter.operator == Operator.CONTAINS:
        filter_expressions.append(Q(**{key: int(_filter.value)}))
        return 'continue'
    elif enabled and _filter.operator == Operator.NOT_CONTAINS:
        filter_expressions.append(~Q(**{key: int(_filter.value)}))
        return 'continue'
    elif enabled and _filter.operator == Operator.EMPTY:
        value = cast_bool_from_str(_filter.value)
        filter_expressions.append(Q(**{key + '__isnull': value}))
        return 'continue'


def apply_filters(queryset, filters, project, request):
    if not filters:
        return queryset

    # convert conjunction to orm statement
    filter_expressions = []
    custom_filter_expressions = load_func(settings.DATA_MANAGER_CUSTOM_FILTER_EXPRESSIONS)

    for _filter in filters.items:

        # we can also have annotations filters
        if not _filter.filter.startswith('filter:tasks:') or _filter.value is None:
            continue

        # django orm loop expression attached to column name
        preprocess_field_name = load_func(settings.PREPROCESS_FIELD_NAME)
        field_name, _ = preprocess_field_name(_filter.filter, project.only_undefined_field)

        # filter pre-processing, value type conversion, etc..
        preprocess_filter = load_func(settings.DATA_MANAGER_PREPROCESS_FILTER)
        _filter = preprocess_filter(_filter, field_name)

        # custom expressions for enterprise
        filter_expression = custom_filter_expressions(_filter, field_name, project, request=request)
        if filter_expression:
            filter_expressions.append(filter_expression)
            continue

        # annotators
        result = add_user_filter(field_name == 'annotators', 'annotations__completed_by', _filter, filter_expressions)
        if result == 'continue':
            continue

        # updated_by
        result = add_user_filter(field_name == 'updated_by', 'updated_by', _filter, filter_expressions)
        if result == 'continue':
            continue

        # annotations results & predictions results
        if field_name in ['annotations_results', 'predictions_results']:
            result = add_result_filter(field_name, _filter, filter_expressions, project)
            if result == 'exit':
                return queryset.none()
            elif result == 'continue':
                continue

        # annotation ids
        if field_name == 'annotations_ids':
            field_name = 'annotations__id'
            if 'contains' in _filter.operator:
                # convert string like "1 2,3" => [1,2,3]
                _filter.value = [int(value) for value in re.split(',|;| ', _filter.value) if value and value.isdigit()]
                _filter.operator = 'in_list' if _filter.operator == 'contains' else 'not_in_list'
            elif 'equal' in _filter.operator:
                if not _filter.value.isdigit():
                    _filter.value = 0

        # predictions model versions
        if field_name == 'predictions_model_versions' and _filter.operator == Operator.CONTAINS:
            q = Q()
            for value in _filter.value:
                q |= Q(predictions__model_version__contains=value)
            filter_expressions.append(q)
            continue
        elif field_name == 'predictions_model_versions' and _filter.operator == Operator.NOT_CONTAINS:
            q = Q()
            for value in _filter.value:
                q &= ~Q(predictions__model_version__contains=value)
            filter_expressions.append(q)
            continue
        elif field_name == 'predictions_model_versions' and _filter.operator == Operator.EMPTY:
            value = cast_bool_from_str(_filter.value)
            filter_expressions.append(Q(predictions__model_version__isnull=value))
            continue

        # use other name because of model names conflict
        if field_name == 'file_upload':
            field_name = 'file_upload_field'

        # annotate with cast to number if need
        if _filter.type == 'Number' and field_name.startswith('data__'):
            json_field = field_name.replace('data__', '')
            queryset = queryset.annotate(
                **{
                    f'filter_{json_field.replace("$undefined$", "undefined")}': Cast(
                        KeyTextTransform(json_field, 'data'), output_field=FloatField()
                    )
                }
            )
            clean_field_name = f'filter_{json_field.replace("$undefined$", "undefined")}'
        else:
            clean_field_name = field_name

        # special case: predictions, annotations, cancelled --- for them 0 is equal to is_empty=True
        if (
            clean_field_name in ('total_predictions', 'total_annotations', 'cancelled_annotations')
            and _filter.operator == 'empty'
        ):
            _filter.operator = 'equal' if cast_bool_from_str(_filter.value) else 'not_equal'
            _filter.value = 0

        # get type of annotated field
        value_type = 'str'
        if queryset.exists():
            value_type = type(queryset.values_list(field_name, flat=True)[0]).__name__

        if (value_type == 'list' or value_type == 'tuple') and 'equal' in _filter.operator:
            raise Exception('Not supported filter type')

        # special case: for strings empty is "" or null=True
        if _filter.type in ('String', 'Unknown') and _filter.operator == 'empty':
            value = cast_bool_from_str(_filter.value)
            if value:  # empty = true
                q = Q(Q(**{field_name: None}) | Q(**{field_name + '__isnull': True}))
                if value_type == 'str':
                    q |= Q(**{field_name: ''})
                if value_type == 'list':
                    q = Q(**{field_name: [None]})

            else:  # empty = false
                q = Q(~Q(**{field_name: None}) & ~Q(**{field_name + '__isnull': True}))
                if value_type == 'str':
                    q &= ~Q(**{field_name: ''})
                if value_type == 'list':
                    q = ~Q(**{field_name: [None]})

            filter_expressions.append(q)
            continue

        # regex pattern check
        elif _filter.operator == 'regex':
            try:
                re.compile(pattern=str(_filter.value))
            except Exception as e:
                logger.info('Incorrect regex for filter: %s: %s', _filter.value, str(e))
                return queryset.none()

        # append operator
        field_name = f"{clean_field_name}{operators.get(_filter.operator, '')}"

        # in
        if _filter.operator == 'in':
            cast_value(_filter)
            filter_expressions.append(
                Q(
                    **{
                        f'{field_name}__gte': _filter.value.min,
                        f'{field_name}__lte': _filter.value.max,
                    }
                ),
            )

        # not in
        elif _filter.operator == 'not_in':
            cast_value(_filter)
            filter_expressions.append(
                ~Q(
                    **{
                        f'{field_name}__gte': _filter.value.min,
                        f'{field_name}__lte': _filter.value.max,
                    }
                ),
            )

        # in list
        elif _filter.operator == 'in_list':
            filter_expressions.append(
                Q(**{f'{field_name}__in': _filter.value}),
            )

        # not in list
        elif _filter.operator == 'not_in_list':
            filter_expressions.append(
                ~Q(**{f'{field_name}__in': _filter.value}),
            )

        # empty
        elif _filter.operator == 'empty':
            if cast_bool_from_str(_filter.value):
                filter_expressions.append(Q(**{field_name: True}))
            else:
                filter_expressions.append(~Q(**{field_name: True}))

        # starting from not_
        elif _filter.operator.startswith('not_'):
            cast_value(_filter)
            filter_expressions.append(~Q(**{field_name: _filter.value}))

        # all others
        else:
            cast_value(_filter)
            filter_expressions.append(Q(**{field_name: _filter.value}))

    """WARNING: Stringifying filter_expressions will evaluate the (sub)queryset.
        Do not use a log in the following manner:
        logger.debug(f'Apply filter: {filter_expressions}')
        Even in DEBUG mode, a subqueryset that has OuterRef will raise an error
        if evaluated outside a parent queryset.
    """
    if filters.conjunction == ConjunctionEnum.OR:
        result_filter = Q()
        for filter_expression in filter_expressions:
            result_filter.add(filter_expression, Q.OR)
        queryset = queryset.filter(result_filter)
    else:
        for filter_expression in filter_expressions:
            queryset = queryset.filter(filter_expression)
    return queryset


class TaskQuerySet(models.QuerySet):
    def prepared(self, prepare_params=None):
        """Apply filters, ordering and selected items to queryset

        :param prepare_params: prepare params with project, filters, orderings, etc
        :return: ordered and filtered queryset
        """
        from projects.models import Project

        queryset = self

        if prepare_params is None:
            return queryset

        project = Project.objects.get(pk=prepare_params.project)
        request = prepare_params.request
        queryset = apply_filters(queryset, prepare_params.filters, project, request)
        queryset = apply_ordering(queryset, prepare_params.ordering, project, request, view_data=prepare_params.data)

        if not prepare_params.selectedItems:
            return queryset

        # included selected items
        if prepare_params.selectedItems.all is False and prepare_params.selectedItems.included:
            queryset = queryset.filter(id__in=prepare_params.selectedItems.included)

        # excluded selected items
        elif prepare_params.selectedItems.all is True and prepare_params.selectedItems.excluded:
            queryset = queryset.exclude(id__in=prepare_params.selectedItems.excluded)

        return queryset


class GroupConcat(Aggregate):
    function = 'GROUP_CONCAT'
    template = '%(function)s(%(distinct)s%(expressions)s)'

    def __init__(self, expression, distinct=False, output_field=None, **extra):
        output_field = models.JSONField() if output_field is None else output_field
        super().__init__(expression, distinct='DISTINCT ' if distinct else '', output_field=output_field, **extra)


def annotate_completed_at(queryset):
    from tasks.models import Annotation

    LseProject = load_func(settings.LSE_PROJECT)
    get_tasks_agreement_queryset = load_func(settings.GET_TASKS_AGREEMENT_QUERYSET)

    newest = Annotation.objects.filter(task=OuterRef('pk')).order_by('-id')[:1]
    if (
        get_tasks_agreement_queryset
        and LseProject
        and queryset
        and LseProject.objects.filter(project_id=queryset[0].project_id).exists()
    ):
        queryset = get_tasks_agreement_queryset(queryset)

        # Subquery to get the agreement_threshold for each project
        agreement_threshold_subquery = Subquery(
            LseProject.objects.filter(project_id=OuterRef('project_id')).values('agreement_threshold')[:1],
            output_field=FloatField(),
        )

        # Subquery for max_additional_annotators_assignable + overlap
        max_annotators_subquery = Subquery(
            LseProject.objects.filter(project_id=OuterRef('project_id'))
            .annotate(total_max_annotators=F('max_additional_annotators_assignable') + OuterRef('overlap'))
            .values('total_max_annotators')[:1],
            output_field=IntegerField(),
        )

        # Subquery to get the latest Annotation for each task
        agreement_threshold_exists_subquery = Exists(
            LseProject.objects.filter(project_id=OuterRef('project_id'), agreement_threshold__isnull=False)
        )

        completed_at_case = Case(
            When(
                # Check if agreement_threshold is not set
                ~agreement_threshold_exists_subquery & Q(is_labeled=True),
                then=Subquery(newest.values('created_at')),
            ),
            When(
                # If agreement_threshold is set, evaluate all conditions
                agreement_threshold_exists_subquery
                & Q(is_labeled=True)
                & (Q(_agreement__gte=agreement_threshold_subquery) | Q(annotation_count__gte=max_annotators_subquery)),
                then=Subquery(newest.values('created_at')),
            ),
            default=Value(None),
            output_field=DateTimeField(),
        )
        return queryset.annotate(completed_at=completed_at_case)
    else:
        return queryset.annotate(completed_at=Case(When(is_labeled=True, then=Subquery(newest.values('created_at')))))


def annotate_storage_filename(queryset: TaskQuerySet) -> TaskQuerySet:
    from label_studio.data_manager.functions import intersperse

    storage_key_names = [F(s + '__key') for s in settings.IO_STORAGES_IMPORT_LINK_NAMES]
    return queryset.annotate(
        storage_filename=Concat(*intersperse(storage_key_names, Value(';')), output_field=TextField())
    )


def annotate_annotations_results(queryset):
    if settings.DJANGO_DB == settings.DJANGO_DB_SQLITE:
        return queryset.annotate(
            annotations_results=Coalesce(
                GroupConcat('annotations__result'), Value(''), output_field=models.CharField()
            )
        )
    else:
        return queryset.annotate(annotations_results=ArrayAgg('annotations__result', distinct=True))


def annotate_predictions_results(queryset):
    if settings.DJANGO_DB == settings.DJANGO_DB_SQLITE:
        return queryset.annotate(
            predictions_results=Coalesce(
                GroupConcat('predictions__result'), Value(''), output_field=models.CharField()
            )
        )
    else:
        return queryset.annotate(predictions_results=ArrayAgg('predictions__result', distinct=True))


def annotate_annotators(queryset):
    if settings.DJANGO_DB == settings.DJANGO_DB_SQLITE:
        return queryset.annotate(
            annotators=Coalesce(GroupConcat('annotations__completed_by'), Value(''), output_field=models.CharField())
        )
    else:
        return queryset.annotate(annotators=ArrayAgg('annotations__completed_by', distinct=True))


def annotate_predictions_score(queryset):
    first_task = queryset.first()
    if not first_task:
        return queryset

    # new approach with each ML backend contains it's version
    if flag_set('ff_front_dev_1682_model_version_dropdown_070622_short', first_task.project.organization.created_by):
        model_versions = list(
            first_task.project.ml_backends.filter(project=first_task.project).values_list('model_version', flat=True)
        )
        if len(model_versions) == 0:
            return queryset.annotate(predictions_score=Avg('predictions__score'))

        else:
            return queryset.annotate(
                predictions_score=Avg('predictions__score', filter=Q(predictions__model_version__in=model_versions))
            )
    else:
        model_version = first_task.project.model_version
        if model_version is None:
            return queryset.annotate(predictions_score=Avg('predictions__score'))
        else:
            return queryset.annotate(
                predictions_score=Avg('predictions__score', filter=Q(predictions__model_version=model_version))
            )


def annotate_annotations_ids(queryset):
    if settings.DJANGO_DB == settings.DJANGO_DB_SQLITE:
        return queryset.annotate(annotations_ids=GroupConcat('annotations__id', output_field=models.CharField()))
    else:
        return queryset.annotate(annotations_ids=ArrayAgg('annotations__id'))


def annotate_predictions_model_versions(queryset):
    if settings.DJANGO_DB == settings.DJANGO_DB_SQLITE:
        return queryset.annotate(
            predictions_model_versions=GroupConcat('predictions__model_version', output_field=models.CharField())
        )
    else:
        return queryset.annotate(predictions_model_versions=ArrayAgg('predictions__model_version'))


def annotate_avg_lead_time(queryset):
    return queryset.annotate(avg_lead_time=Avg('annotations__lead_time'))


def annotate_draft_exists(queryset):
    from tasks.models import AnnotationDraft

    return queryset.annotate(draft_exists=Exists(AnnotationDraft.objects.filter(task=OuterRef('pk'))))


def file_upload(queryset):
    return queryset.annotate(file_upload_field=F('file_upload__file'))


def dummy(queryset):
    return queryset


settings.DATA_MANAGER_ANNOTATIONS_MAP = {
    'avg_lead_time': annotate_avg_lead_time,
    'completed_at': annotate_completed_at,
    'annotations_results': annotate_annotations_results,
    'predictions_results': annotate_predictions_results,
    'predictions_model_versions': annotate_predictions_model_versions,
    'predictions_score': annotate_predictions_score,
    'annotators': annotate_annotators,
    'annotations_ids': annotate_annotations_ids,
    'file_upload': file_upload,
    'draft_exists': annotate_draft_exists,
    'storage_filename': annotate_storage_filename,
}


def get_annotations_map():
    return settings.DATA_MANAGER_ANNOTATIONS_MAP


def update_annotation_map(obj):
    settings.DATA_MANAGER_ANNOTATIONS_MAP.update(obj)


class PreparedTaskManager(models.Manager):
    @staticmethod
    def annotate_queryset(queryset, fields_for_evaluation=None, all_fields=False, request=None):
        annotations_map = get_annotations_map()

        if fields_for_evaluation is None:
            fields_for_evaluation = []

        first_task = queryset.first()
        project = None if first_task is None else first_task.project

        # db annotations applied only if we need them in ordering or filters
        for field in annotations_map.keys():
            if field in fields_for_evaluation or all_fields:
                queryset.project = project
                queryset.request = request
                function = annotations_map[field]
                queryset = function(queryset)

        return queryset

    def get_queryset(self, fields_for_evaluation=None, prepare_params=None, all_fields=False):
        """
        :param fields_for_evaluation: list of annotated fields in task
        :param prepare_params: filters, ordering, selected items
        :param all_fields: evaluate all fields for task
        :param request: request for user extraction
        :return: task queryset with annotated fields
        """
        queryset = self.only_filtered(prepare_params=prepare_params)
        return self.annotate_queryset(
            queryset,
            fields_for_evaluation=fields_for_evaluation,
            all_fields=all_fields,
            request=prepare_params.request,
        )

    def only_filtered(self, prepare_params=None):
        request = prepare_params.request
        queryset = TaskQuerySet(self.model).filter(project=prepare_params.project)
        fields_for_filter_ordering = get_fields_for_filter_ordering(prepare_params)
        queryset = self.annotate_queryset(queryset, fields_for_evaluation=fields_for_filter_ordering, request=request)
        return queryset.prepared(prepare_params=prepare_params)


class TaskManager(models.Manager):
    def for_user(self, user):
        return self.filter(project__organization=user.active_organization)<|MERGE_RESOLUTION|>--- conflicted
+++ resolved
@@ -11,27 +11,8 @@
 from django.contrib.postgres.aggregates import ArrayAgg
 from django.contrib.postgres.fields.jsonb import KeyTextTransform
 from django.db import models
-<<<<<<< HEAD
-from django.db.models import (
-    Aggregate,
-    Avg,
-    Case,
-    DateTimeField,
-    Exists,
-    F,
-    FloatField,
-    IntegerField,
-    OuterRef,
-    Q,
-    Subquery,
-    Value,
-    When,
-)
-from django.db.models.functions import Cast, Coalesce
-=======
-from django.db.models import Aggregate, Avg, Case, Exists, F, FloatField, OuterRef, Q, Subquery, TextField, Value, When
+from django.db.models import Aggregate, Avg, Case, Exists, F, FloatField, OuterRef, Q, Subquery, TextField, Value, When, DateTimeField, IntegerField
 from django.db.models.functions import Cast, Coalesce, Concat
->>>>>>> b57b91bb
 from pydantic import BaseModel
 
 from label_studio.core.utils.common import load_func
