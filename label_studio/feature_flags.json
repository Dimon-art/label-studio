--- conflicted
+++ resolved
@@ -3498,8 +3498,6 @@
       "version": 9,
       "deleted": false
     },
-<<<<<<< HEAD
-=======
     "fflag_feat_optic_161_project_settings_for_low_agreement_threshold_score_short": {
       "key": "fflag_feat_optic_161_project_settings_for_low_agreement_threshold_score_short",
       "on": false,
@@ -3527,7 +3525,6 @@
       "version": 3,
       "deleted": false
     },
->>>>>>> 84005775
     "fflag_feat_optic_198_multi_select_users_short": {
       "key": "fflag_feat_optic_198_multi_select_users_short",
       "on": false,
@@ -4419,8 +4416,6 @@
       "version": 2,
       "deleted": false
     },
-<<<<<<< HEAD
-=======
     "fflag_fix_back_optic_287_aggregate_query_for_groundtruth_per_user_short": {
       "key": "fflag_fix_back_optic_287_aggregate_query_for_groundtruth_per_user_short",
       "on": false,
@@ -4448,7 +4443,6 @@
       "version": 2,
       "deleted": false
     },
->>>>>>> 84005775
     "fflag_fix_font_lsdv_1148_hotkeys_namespaces_01022023_short": {
       "key": "fflag_fix_font_lsdv_1148_hotkeys_namespaces_01022023_short",
       "on": true,
